/*! \mainpage
 *  \tableofcontents
 * \image html "Gudhi_banner.png" "" width=20cm
 * 
 * \section Introduction Introduction
 * The Gudhi library (Geometry Understanding in Higher Dimensions) is a generic open source C++ library for
 * Computational Topology and Topological Data Analysis
 * (<a class="el" target="_blank" href="https://en.wikipedia.org/wiki/Topological_data_analysis">TDA</a>).
 * The GUDHI library intends  to help the development of new algorithmic solutions in TDA and their transfer to
 * applications. It provides robust, efficient, flexible and easy to use implementations of state-of-the-art
 * algorithms and data structures.
 * 
 * The current release of the GUDHI library includes:
 * 
 * \li Data structures to represent, construct and manipulate simplicial complexes.
 * \li Algorithms to compute persistent homology and multi-field persistent homology.
 * \li Simplication of simplicial complexes by edge contraction.
 * 
 * All data-structures are generic and several of their aspects can be parameterized via template classes.
 * We refer to \cite gudhilibrary_ICMS14 for a detailed description of the design of the library.
 *
 \section DataStructures Data structures
 \subsection CubicalComplexDataStructure Cubical complex
 \image html "Cubical_complex_representation.png" "Cubical complex representation"
<table border="0">
  <tr>
    <td width="25%">
      <b>Author:</b> Pawel Dlotko<br>
      <b>Introduced in:</b> GUDHI 1.3.0<br>
      <b>Copyright:</b> GPL v3<br>
    </td>
    <td width="75%">
    The cubical complex is an example of a structured complex useful in computational mathematics (specially
    rigorous numerics) and image analysis.<br>
    <b>User manual:</b> \ref cubical_complex - <b>Reference manual:</b> Gudhi::Cubical_complex::Bitmap_cubical_complex
    </td>
 </tr>
</table>
 \subsection SimplexTreeDataStructure Simplex tree
 \image html "Simplex_tree_representation.png" "Simplex tree representation"
<table border="0">
  <tr>
    <td width="25%">
      <b>Author:</b> Cl&eacute;ment Maria<br>
      <b>Introduced in:</b> GUDHI 1.0.0<br>
      <b>Copyright:</b> GPL v3<br>
    </td>
    <td width="75%">
    The simplex tree is an efficient and flexible
 data structure for representing general (filtered) simplicial complexes. The data structure
 is described in \cite boissonnatmariasimplextreealgorithmica .<br>
    <b>User manual:</b> \ref simplex_tree - <b>Reference manual:</b> Gudhi::Simplex_tree
    </td>
 </tr>
</table>
 \subsection SkeletonBlockerDataStructure Skeleton blocker
 \image html "ds_representation.png" "Skeleton blocker representation"
<table border="0">
  <tr>
    <td width="25%">
      <b>Author:</b> David Salinas<br>
      <b>Introduced in:</b> GUDHI 1.1.0<br>
      <b>Copyright:</b> GPL v3<br>
    </td>
    <td width="75%">
    The Skeleton-Blocker data-structure proposes a light encoding for simplicial complexes by storing only an *implicit*
    representation of its simplices \cite socg_blockers_2011,\cite blockers2012. Intuitively, it just stores the
    1-skeleton of a simplicial complex with a graph and the set of its "missing faces" that is very small in practice.
    This data-structure handles all simplicial complexes operations such as simplex enumeration or simplex removal but
    operations that are particularly efficient are operations that do not require simplex enumeration such as edge
    iteration, link computation or simplex contraction.<br>
    <b>User manual:</b> \ref skbl - <b>Reference manual:</b> Gudhi::skbl::Skeleton_blocker_complex
    </td>
 </tr>
</table>
 \subsection WitnessComplexDataStructure Witness complex
 \image html "Witness_complex_representation.png" "Witness complex representation"
<table border="0">
  <tr>
    <td width="25%">
      <b>Author:</b> Siargey Kachanovich<br>
      <b>Introduced in:</b> GUDHI 1.3.0<br>
      <b>Copyright:</b> GPL v3<br>
    </td>
    <td width="75%">
    Witness complex \f$ Wit(W,L) \f$  is a simplicial complex defined on two sets of points in \f$\mathbb{R}^D\f$.
    The data structure is described in \cite boissonnatmariasimplextreealgorithmica .<br>
    <b>User manual:</b> \ref witness_complex - <b>Reference manual:</b> Gudhi::witness_complex::SimplicialComplexForWitness
    </td>
 </tr>
</table>
 
 \section Toolbox Toolbox
 \subsection ContractionToolbox Contraction
 \image html "sphere_contraction_representation.png" "Sphere contraction example"
<table border="0">
  <tr>
    <td width="25%">
      <b>Author:</b> David Salinas<br>
      <b>Introduced in:</b> GUDHI 1.1.0<br>
      <b>Copyright:</b> GPL v3<br>
    </td>
    <td width="75%">
    The purpose of this package is to offer a user-friendly interface for edge contraction simplification of huge
    simplicial complexes. It uses the \ref skbl data-structure whose size remains small  during simplification of most
    used geometrical complexes of topological data analysis such as the Rips or the Delaunay complexes. In practice,
    the size of this data-structure is even much lower than the total number of simplices.<br>
    <b>User manual:</b> \ref contr
    </td>
 </tr>
</table>
 \subsection PersistentCohomologyToolbox Persistent Cohomology
 \image html "3DTorus_poch.png" "Rips Persistent Cohomology on a 3D Torus"
<table border="0">
  <tr>
    <td width="25%">
      <b>Author:</b> Cl&eacute;ment Maria<br>
      <b>Introduced in:</b> GUDHI 1.0.0<br>
      <b>Copyright:</b> GPL v3<br>
    </td>
    <td width="75%">
    The theory of homology consists in attaching to a topological space a sequence of (homology) groups, capturing
    global topological features like connected components, holes, cavities, etc. Persistent homology studies the
    evolution -- birth, life and death -- of these features when the topological space is changing. Consequently, the
    theory is essentially composed of three elements: topological spaces, their homology groups and an evolution
    scheme.
    Computation of persistent cohomology using the algorithm of \cite DBLP:journals/dcg/SilvaMV11 and
    \cite DBLP:journals/corr/abs-1208-5018 and the Compressed Annotation Matrix implementation of
    \cite DBLP:conf/esa/BoissonnatDM13 .<br>
    <b>User manual:</b> \ref persistent_cohomology - <b>Reference manual:</b> Gudhi::persistent_cohomology::Persistent_cohomology
    </td>
 </tr>
</table>
*/

/*! \page installation Gudhi installation
 * As Gudhi is a header only library, there is no need to install the library.
 * 
 * Examples of Gudhi headers inclusion can be found in \ref demos.
 * 
 * \section compiling Compiling
 * The library uses c++11 and requires <a target="_blank" href="http://www.boost.org/">Boost</a> with version 1.48.0 or
 * more recent. It is a multi-platform library and compiles on Linux, Mac OSX and Visual Studio 2015.
 * 
 * \subsection gmp GMP:
 * The multi-field persistent homology algorithm requires GMP which is a free library for arbitrary-precision
 * arithmetic, operating on signed integers, rational numbers, and floating point numbers.
 * 
 * The following example requires the <a target="_blank" href="http://gmplib.org/">GNU Multiple Precision Arithmetic
 * Library</a> (GMP) and will not be built if GMP is not installed:
 * \li <a href="_persistent_cohomology_2alpha_shapes_persistence_8cpp-example.html">
 * Persistent_cohomology/alpha_shapes_persistence.cpp</a>
 * \li <a href="_persistent_cohomology_2performance_rips_persistence_8cpp-example.html">
 * Persistent_cohomology/performance_rips_persistence.cpp</a>
 * \li <a href="_persistent_cohomology_2rips_multifield_persistence_8cpp-example.html">
 * Persistent_cohomology/rips_multifield_persistence.cpp</a>
 * \li <a href="_simplex_tree_2simplex_tree_from_alpha_shapes_3_8cpp-example.html">
 * Simplex_tree/simplex_tree_from_alpha_shapes_3.cpp</a>
 *
 * Having GMP version 4.2 or higher installed is recommended.
 * 
 * \subsection cgal CGAL:
 * CGAL is a C++ library which provides easy access to efficient and reliable geometric algorithms.
 * 
 * Having CGAL version 4.4 or higher installed is recommended. The procedure to install this library according to
 * your operating system is detailed here http://doc.cgal.org/latest/Manual/installation.html
 * 
 * The following examples require the <a target="_blank" href="http://www.cgal.org/">Computational Geometry Algorithms
<<<<<<< HEAD
 * Library</a> (CGAL) and will not be built if CGAL is not installed:
 * \li <a href="_persistent_cohomology_2alpha_shapes_persistence_8cpp-example.html">
 * Persistent_cohomology/alpha_shapes_persistence.cpp</a>
 * \li <a href="_simplex_tree_2simplex_tree_from_alpha_shapes_3_8cpp-example.html">
 * Simplex_tree/simplex_tree_from_alpha_shapes_3.cpp</a>
=======
 * Library</a> (CGAL \cite cgal:eb-15b) and will not be built if CGAL is not installed:
 * \li GudhUI
 * \li Persistent_cohomology/alpha_shapes_persistence
 * \li Simplex_tree/simplex_tree_from_alpha_shapes_3
 * \li Alpha_complex/Alpha_complex_from_off
 * \li Alpha_complex/Alpha_complex_from_points
>>>>>>> 607fc8aa
 * 
 * The following example requires CGAL version &ge; 4.6:
 * \li <a href="_witness_complex_2witness_complex_sphere_8cpp-example.html">
 * Witness_complex/witness_complex_sphere.cpp</a>
 * 
 * \subsection tbb Threading Building Blocks:
 * <a target="_blank" href="https://www.threadingbuildingblocks.org/">Intel&reg; TBB</a> lets you easily write parallel
 * C++ programs that take full advantage of multicore performance, that are portable and composable, and that have
 * future-proof scalability.
 * 
 * Having Intel&reg; TBB installed is recommended to parallelize and accelerate some GUDHI computations.
 * 
 * The following examples are using Intel&reg; TBB if installed:
 * \li <a href="_bitmap_cubical_complex_2_bitmap_cubical_complex_8cpp-example.html">
 * Bitmap_cubical_complex/Bitmap_cubical_complex.cpp</a>
 * \li <a href="_bitmap_cubical_complex_2_bitmap_cubical_complex_periodic_boundary_conditions_8cpp-example.html">
 * Bitmap_cubical_complex/Bitmap_cubical_complex_periodic_boundary_conditions.cpp</a>
 * \li <a href="_bitmap_cubical_complex_2_random_bitmap_cubical_complex_8cpp-example.html">
 * Bitmap_cubical_complex/Random_bitmap_cubical_complex.cpp</a>
 * \li <a href="_persistent_cohomology_2alpha_shapes_persistence_8cpp-example.html">
 * Persistent_cohomology/alpha_shapes_persistence.cpp</a>
 * \li <a href="_simplex_tree_2simple_simplex_tree_8cpp-example.html">
 * Simplex_tree/simple_simplex_tree.cpp</a>
 * \li <a href="_simplex_tree_2simplex_tree_from_alpha_shapes_3_8cpp-example.html">
 * Simplex_tree/simplex_tree_from_alpha_shapes_3.cpp</a>
 * \li <a href="_simplex_tree_2simplex_tree_from_cliques_of_graph_8cpp-example.html">
 * Simplex_tree/simplex_tree_from_cliques_of_graph.cpp</a>
 * \li <a href="_persistent_cohomology_2alpha_shapes_persistence_8cpp-example.html">
 * Persistent_cohomology/alpha_shapes_persistence.cpp</a>
 * \li <a href="_persistent_cohomology_2parallel_rips_persistence_8cpp-example.html">
 * Persistent_cohomology/parallel_rips_persistence.cpp</a>
 * \li <a href="_persistent_cohomology_2performance_rips_persistence_8cpp-example.html">
 * Persistent_cohomology/performance_rips_persistence.cpp</a>
 * \li <a href="_persistent_cohomology_2persistence_from_file_8cpp-example.html">
 * Persistent_cohomology/persistence_from_file.cpp</a>
 * \li <a href="_persistent_cohomology_2persistence_from_simple_simplex_tree_8cpp-example.html">
 * Persistent_cohomology/persistence_from_simple_simplex_tree.cpp</a>
 * \li <a href="_persistent_cohomology_2plain_homology_8cpp-example.html">
 * Persistent_cohomology/plain_homology.cpp</a>
 * \li <a href="_persistent_cohomology_2rips_multifield_persistence_8cpp-example.html">
 * Persistent_cohomology/rips_multifield_persistence.cpp</a>
 * \li <a href="_persistent_cohomology_2rips_persistence_8cpp-example.html">
 * Persistent_cohomology/rips_persistence.cpp</a>
 * 
 * \subsection demos Demos and examples
 * To build the demos and examples, run the following commands in a terminal:
\verbatim  cd /path-to-gudhi/
mkdir build
cd build/
cmake ..
make \endverbatim
 * A list of examples is available <a href="examples.html">here</a>.
 * 
 * \subsection testsuites Test suites
 * To test your build, run the following command in a terminal:
 * \verbatim  make test \endverbatim
 * 
 * \section Contributions Bug reports and contributions
 * Please help us improving the quality of the GUDHI library. You may report bugs or suggestions to:
 * \verbatim  Contact: gudhi-users@lists.gforge.inria.fr \endverbatim
 * 
 * Gudhi is open to external contributions. If you want to join our development team, please contact us.
 * 
*/

/*! \page Citation Acknowledging the GUDHI library
 * We kindly ask users to cite the GUDHI library as appropriately as possible in their papers, and to mention the use
 * of the GUDHI library on the web pages of their projects using GUDHI and provide us with links to these web pages.
 * Feel free to contact us in case you have any question or remark on this topic.
 * 
 * We provide \ref GudhiBibtex entries for the modules of the User and Reference Manual, as well as for publications
 * directly related to the GUDHI library.
 * \section GudhiBibtex GUDHI bibtex
 * \verbinclude  biblio/how_to_cite_gudhi.bib
*/

// List of Gudhi examples - Doxygen needs at least a file tag to analyse comments
/*! @file Examples
 * @example Bitmap_cubical_complex/Bitmap_cubical_complex.cpp
 * @example Bitmap_cubical_complex/Bitmap_cubical_complex_periodic_boundary_conditions.cpp
 * @example Bitmap_cubical_complex/Random_bitmap_cubical_complex.cpp
 * @example Contraction/Garland_heckbert.cpp
 * @example Contraction/Rips_contraction.cpp
 * @example Persistent_cohomology/alpha_shapes_persistence.cpp
 * @example Persistent_cohomology/parallel_rips_persistence.cpp
 * @example Persistent_cohomology/performance_rips_persistence.cpp
 * @example Persistent_cohomology/persistence_from_file.cpp
 * @example Persistent_cohomology/persistence_from_simple_simplex_tree.cpp
 * @example Persistent_cohomology/plain_homology.cpp
 * @example Persistent_cohomology/rips_multifield_persistence.cpp
 * @example Persistent_cohomology/rips_persistence.cpp
 * @example Simplex_tree/mini_simplex_tree.cpp
 * @example Simplex_tree/simple_simplex_tree.cpp
 * @example Simplex_tree/simplex_tree_from_alpha_shapes_3.cpp
 * @example Simplex_tree/simplex_tree_from_cliques_of_graph.cpp
 * @example Skeleton_blocker/Skeleton_blocker_from_simplices.cpp
 * @example Skeleton_blocker/Skeleton_blocker_iteration.cpp
 * @example Skeleton_blocker/Skeleton_blocker_link.cpp
 * @example Witness_complex/witness_complex_from_file.cpp
 * @example Witness_complex/witness_complex_sphere.cpp
 */
<|MERGE_RESOLUTION|>--- conflicted
+++ resolved
@@ -20,6 +20,26 @@
  * We refer to \cite gudhilibrary_ICMS14 for a detailed description of the design of the library.
  *
  \section DataStructures Data structures
+ \subsection AlphaComplexDataStructure Alpha complex
+ \image html "alpha_complex_representation.png" "Alpha complex representation"
+<table border="0">
+  <tr>
+    <td width="25%">
+      <b>Author:</b> Vincent Rouvreau<br>
+      <b>Introduced in:</b> GUDHI 1.3.0<br>
+      <b>Copyright:</b> GPL v3<br>
+    </td>
+    <td width="75%">
+    Alpha_complex is a simplicial complex constructed from the finite cells of a Delaunay Triangulation.<br>
+    The filtration value of each simplex is computed as the square of the circumradius of the simplex if the
+    circumsphere is empty (the simplex is then said to be Gabriel), and as the minimum of the filtration
+    values of the codimension 1 cofaces that make it not Gabriel otherwise.
+    All simplices that have a filtration value strictly greater than a given alpha squared value are not inserted into
+    the complex.<br>
+    <b>User manual:</b> \ref alpha_complex - <b>Reference manual:</b> Gudhi::alphacomplex::Alpha_complex
+    </td>
+ </tr>
+</table>
  \subsection CubicalComplexDataStructure Cubical complex
  \image html "Cubical_complex_representation.png" "Cubical complex representation"
 <table border="0">
@@ -166,24 +186,42 @@
  * your operating system is detailed here http://doc.cgal.org/latest/Manual/installation.html
  * 
  * The following examples require the <a target="_blank" href="http://www.cgal.org/">Computational Geometry Algorithms
-<<<<<<< HEAD
- * Library</a> (CGAL) and will not be built if CGAL is not installed:
- * \li <a href="_persistent_cohomology_2alpha_shapes_persistence_8cpp-example.html">
- * Persistent_cohomology/alpha_shapes_persistence.cpp</a>
+ * Library</a> (CGAL \cite cgal:eb-15b) and will not be built if CGAL is not installed:
+ * \li <a href="_persistent_cohomology_2alpha_complex_3d_persistence_8cpp-example.html">
+ * Persistent_cohomology/alpha_complex_3d_persistence.cpp</a>
+ * \li <a href="_persistent_cohomology_2alpha_complex_persistence_8cpp-example.html">
+ * Persistent_cohomology/alpha_complex_persistence.cpp</a>
  * \li <a href="_simplex_tree_2simplex_tree_from_alpha_shapes_3_8cpp-example.html">
  * Simplex_tree/simplex_tree_from_alpha_shapes_3.cpp</a>
-=======
- * Library</a> (CGAL \cite cgal:eb-15b) and will not be built if CGAL is not installed:
- * \li GudhUI
- * \li Persistent_cohomology/alpha_shapes_persistence
- * \li Simplex_tree/simplex_tree_from_alpha_shapes_3
- * \li Alpha_complex/Alpha_complex_from_off
- * \li Alpha_complex/Alpha_complex_from_points
->>>>>>> 607fc8aa
+ * \li <a href="_alpha_complex_2_alpha_complex_from_off_8cpp-example.html">
+ *  Alpha_complex/Alpha_complex_from_off.cpp</a>
+ * \li <a href="_alpha_complex_2_alpha_complex_from_points_8cpp-example.html">
+ *  Alpha_complex/Alpha_complex_from_points.cpp</a>
  * 
  * The following example requires CGAL version &ge; 4.6:
  * \li <a href="_witness_complex_2witness_complex_sphere_8cpp-example.html">
  * Witness_complex/witness_complex_sphere.cpp</a>
+ * 
+ * The following example requires CGAL version &ge; 4.7:
+ * \li <a href="_alpha_complex_2_alpha_complex_from_off_8cpp-example.html">
+ * Alpha_complex/Alpha_complex_from_off.cpp</a>
+ * \li <a href="_alpha_complex_2_alpha_complex_from_points_8cpp-example.html">
+ * Alpha_complex/Alpha_complex_from_points.cpp</a>
+ * \li <a href="common_2_c_g_a_l_points_off_reader_8cpp-example.html">
+ * common/CGAL_points_off_reader.cpp</a>
+ * 
+ * \subsection eigen3 Eigen3:
+ * <a target="_blank" href="http://eigen.tuxfamily.org/">Eigen3</a> is a C++ template library for linear algebra:
+ * matrices, vectors, numerical solvers, and related algorithms.
+ * 
+ * The following example requires the <a target="_blank" href="http://eigen.tuxfamily.org/">Eigen3</a> and will not be
+ * built if Eigen3 is not installed:
+ * \li <a href="_alpha_complex_2_alpha_complex_from_off_8cpp-example.html">
+ * Alpha_complex/Alpha_complex_from_off.cpp</a> (requires also Eigen3)
+ * \li <a href="_alpha_complex_2_alpha_complex_from_points_8cpp-example.html">
+ * Alpha_complex/Alpha_complex_from_points.cpp</a> (requires also Eigen3)
+ * \li <a href="_persistent_cohomology_2alpha_complex_persistence_8cpp-example.html">
+ * Persistent_cohomology/alpha_complex_persistence.cpp</a>
  * 
  * \subsection tbb Threading Building Blocks:
  * <a target="_blank" href="https://www.threadingbuildingblocks.org/">Intel&reg; TBB</a> lets you easily write parallel
@@ -193,14 +231,20 @@
  * Having Intel&reg; TBB installed is recommended to parallelize and accelerate some GUDHI computations.
  * 
  * The following examples are using Intel&reg; TBB if installed:
+ * \li <a href="_alpha_complex_2_alpha_complex_from_off_8cpp-example.html">
+ * Alpha_complex/Alpha_complex_from_off.cpp</a>
+ * \li <a href="_alpha_complex_2_alpha_complex_from_points_8cpp-example.html">
+ * Alpha_complex/Alpha_complex_from_points.cpp</a>
  * \li <a href="_bitmap_cubical_complex_2_bitmap_cubical_complex_8cpp-example.html">
  * Bitmap_cubical_complex/Bitmap_cubical_complex.cpp</a>
  * \li <a href="_bitmap_cubical_complex_2_bitmap_cubical_complex_periodic_boundary_conditions_8cpp-example.html">
  * Bitmap_cubical_complex/Bitmap_cubical_complex_periodic_boundary_conditions.cpp</a>
  * \li <a href="_bitmap_cubical_complex_2_random_bitmap_cubical_complex_8cpp-example.html">
  * Bitmap_cubical_complex/Random_bitmap_cubical_complex.cpp</a>
- * \li <a href="_persistent_cohomology_2alpha_shapes_persistence_8cpp-example.html">
- * Persistent_cohomology/alpha_shapes_persistence.cpp</a>
+ * \li <a href="_persistent_cohomology_2alpha_complex_3d_persistence_8cpp-example.html">
+ * Persistent_cohomology/alpha_complex_3d_persistence.cpp</a>
+ * \li <a href="_persistent_cohomology_2alpha_complex_persistence_8cpp-example.html">
+ * Persistent_cohomology/alpha_complex_persistence.cpp</a>
  * \li <a href="_simplex_tree_2simple_simplex_tree_8cpp-example.html">
  * Simplex_tree/simple_simplex_tree.cpp</a>
  * \li <a href="_simplex_tree_2simplex_tree_from_alpha_shapes_3_8cpp-example.html">
@@ -258,12 +302,16 @@
 
 // List of Gudhi examples - Doxygen needs at least a file tag to analyse comments
 /*! @file Examples
+ * @example Alpha_complex/Alpha_complex_from_off.cpp
+ * @example Alpha_complex/Alpha_complex_from_points.cpp
  * @example Bitmap_cubical_complex/Bitmap_cubical_complex.cpp
  * @example Bitmap_cubical_complex/Bitmap_cubical_complex_periodic_boundary_conditions.cpp
  * @example Bitmap_cubical_complex/Random_bitmap_cubical_complex.cpp
+ * @example common/CGAL_points_off_reader.cpp
  * @example Contraction/Garland_heckbert.cpp
  * @example Contraction/Rips_contraction.cpp
- * @example Persistent_cohomology/alpha_shapes_persistence.cpp
+ * @example Persistent_cohomology/alpha_complex_3d_persistence.cpp
+ * @example Persistent_cohomology/alpha_complex_persistence.cpp
  * @example Persistent_cohomology/parallel_rips_persistence.cpp
  * @example Persistent_cohomology/performance_rips_persistence.cpp
  * @example Persistent_cohomology/persistence_from_file.cpp
