--- conflicted
+++ resolved
@@ -40,12 +40,9 @@
 #include <utility>
 #include <vector>
 #include <functional>  // for greater<>
-<<<<<<< HEAD
 #include <stdexcept>
 #include <limits>  // Inf
-=======
 #include <initializer_list>
->>>>>>> 061e43a2
 
 namespace Gudhi {
 /** \defgroup simplex_tree Filtered Complexes
@@ -723,7 +720,7 @@
     } else if (the_simplex.size() == 1) {
       // When reaching the end of recursivity, vector of simplices shall be empty and filled on back recursive
       if ((to_be_inserted.size() != 0) || (to_be_propagated.size() != 0)) {
-        std::cerr << "Simplex_tree::rec_insert_simplex_and_subfaces - Error vector not empty";
+        std::cerr << "Simplex_tree::rec_insert_simplex_and_subfaces - Error vector not empty\n";
         exit(-1);
       }
       std::vector<Vertex_handle> first_simplex(1, the_simplex.back());
@@ -732,7 +729,7 @@
 
       insert_result = insert_vertex_vector(first_simplex, filtration);
     } else {
-        std::cerr << "Simplex_tree::rec_insert_simplex_and_subfaces - Recursivity error";
+        std::cerr << "Simplex_tree::rec_insert_simplex_and_subfaces - Recursivity error\n";
         exit(-1);
     }
     return insert_result;
