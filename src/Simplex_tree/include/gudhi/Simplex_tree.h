/*    This file is part of the Gudhi Library. The Gudhi library
 *    (Geometric Understanding in Higher Dimensions) is a generic C++
 *    library for computational topology.
 *
 *    Author(s):       Clément Maria
 *
 *    Copyright (C) 2014  INRIA Sophia Antipolis-Méditerranée (France)
 *
 *    This program is free software: you can redistribute it and/or modify
 *    it under the terms of the GNU General Public License as published by
 *    the Free Software Foundation, either version 3 of the License, or
 *    (at your option) any later version.
 *
 *    This program is distributed in the hope that it will be useful,
 *    but WITHOUT ANY WARRANTY; without even the implied warranty of
 *    MERCHANTABILITY or FITNESS FOR A PARTICULAR PURPOSE.  See the
 *    GNU General Public License for more details.
 *
 *    You should have received a copy of the GNU General Public License
 *    along with this program.  If not, see <http://www.gnu.org/licenses/>.
 */

#ifndef SRC_SIMPLEX_TREE_INCLUDE_GUDHI_SIMPLEX_TREE_H_
#define SRC_SIMPLEX_TREE_INCLUDE_GUDHI_SIMPLEX_TREE_H_

#include <gudhi/Simplex_tree/Simplex_tree_node_explicit_storage.h>
#include <gudhi/Simplex_tree/Simplex_tree_siblings.h>
#include <gudhi/Simplex_tree/Simplex_tree_iterators.h>
#include <gudhi/Simplex_tree/indexing_tag.h>

#include <boost/container/flat_map.hpp>
#include <boost/iterator/transform_iterator.hpp>
#include <boost/graph/adjacency_list.hpp>

#include <algorithm>
#include <utility>
#include <vector>

namespace Gudhi {

<<<<<<< HEAD
/** \defgroup simplex_tree Filtered Complexes 
  * 
  * A simplicial complex \f$\mathbf{K}\f$
  * on a set of vertices \f$V = \{1, \cdots ,|V|\}\f$ is a collection of simplices 
  * \f$\{\sigma\}\f$,
  * \f$\sigma \subseteq V\f$ such that \f$\tau \subseteq \sigma \in \mathbf{K} \rightarrow \tau \in 
  * \mathbf{K}\f$. The
  * dimension \f$n=|\sigma|-1\f$ of \f$\sigma\f$ is its number of elements minus \f$1\f$.
  *
  * A filtration of a simplicial complex is
  * a function \f$f:\mathbf{K} \rightarrow \mathbb{R}\f$ satisfying \f$f(\tau)\leq f(\sigma)\f$ whenever 
  * \f$\tau \subseteq \sigma\f$. Ordering the simplices by increasing filtration values 
  * (breaking ties so as a simplex appears after its subsimplices of same filtration value) 
  * provides an indexing scheme. 
  *

    <DT>Implementations:</DT>
    There are two implementation of complexes. The first on is the Simplex_tree data structure.
    The simplex tree is an efficient and flexible 
    data structure for representing general (filtered) simplicial complexes. The data structure 
    is described in \cite boissonnatmariasimplextreealgorithmica

    The second one is the Hasse_complex. The Hasse complex is a data structure representing 
    explicitly all co-dimension 1 incidence relations in a complex. It is consequently faster 
    when accessing the boundary of a simplex, but is less compact and harder to construct from 
    scratch.


  * \author    Clément Maria
  * \version   1.0
  * \date      2014
  * \copyright GNU General Public License v3.
  * @{
  */  
=======
/** \defgroup simplex_tree Filtered Complexes Package
 *
 * A simplicial complex \f$\mathbf{K}\f$
 * on a set of vertices \f$V = \{1, \cdots ,|V|\}\f$ is a collection of simplices
 * \f$\{\sigma\}\f$,
 * \f$\sigma \subseteq V\f$ such that \f$\tau \subseteq \sigma \in \mathbf{K} \rightarrow \tau \in
 * \mathbf{K}\f$. The
 * dimension \f$n=|\sigma|-1\f$ of \f$\sigma\f$ is its number of elements minus \f$1\f$.
 *
 * A filtration of a simplicial complex is
 * a function \f$f:\mathbf{K} \rightarrow \mathbb{R}\f$ satisfying \f$f(\tau)\leq f(\sigma)\f$ whenever
 * \f$\tau \subseteq \sigma\f$. Ordering the simplices by increasing filtration values
 * (breaking ties so as a simplex appears after its subsimplices of same filtration value)
 * provides an indexing scheme.
 *

 <DT>Implementations:</DT>
 There are two implementation of complexes. The first on is the Simplex_tree data structure.
 The simplex tree is an efficient and flexible
 data structure for representing general (filtered) simplicial complexes. The data structure
 is described in \cite boissonnatmariasimplextreealgorithmica

 The second one is the Hasse_complex. The Hasse complex is a data structure representing
 explicitly all co-dimension 1 incidence relations in a complex. It is consequently faster
 when accessing the boundary of a simplex, but is less compact and harder to construct from
 scratch.


 * \author    Clément Maria
 * \version   1.0
 * \date      2014
 * \copyright GNU General Public License v3.
 * @{
 */
>>>>>>> 8e83a86b
/**
 * \brief Simplex Tree data structure for representing simplicial complexes.
 *
 * \details Every simplex \f$[v_0, \cdots ,v_d]\f$ admits a canonical orientation
 * induced by the order relation on vertices \f$ v_0 < \cdots < v_d \f$.
 *
 * Details may be found in \cite boissonnatmariasimplextreealgorithmica.
 *
 * \implements FilteredComplex
 *
 */
template<typename IndexingTag = linear_indexing_tag,
    typename FiltrationValue = double, typename SimplexKey = int  // must be a signed integer type
    , typename VertexHandle = int  // must be a signed integer type, int convertible to it
//         , bool ContiguousVertexHandles = true   //true is Vertex_handles are exactly the set [0;n)
>
class Simplex_tree {
 public:
  typedef IndexingTag Indexing_tag;
  /** \brief Type for the value of the filtration function.
   *
   * Must be comparable with <. */
  typedef FiltrationValue Filtration_value;
  /** \brief Key associated to each simplex.
   *
   * Must be a signed integer type. */
  typedef SimplexKey Simplex_key;
  /** \brief Type for the vertex handle.
   *
   * Must be a signed integer type. It admits a total order <. */
  typedef VertexHandle Vertex_handle;

  /* Type of node in the simplex tree. */
  typedef Simplex_tree_node_explicit_storage<Simplex_tree> Node;
  /* Type of dictionary Vertex_handle -> Node for traversing the simplex tree. */
  typedef typename boost::container::flat_map<Vertex_handle, Node> Dictionary;

  friend class Simplex_tree_node_explicit_storage< Simplex_tree<FiltrationValue, SimplexKey, VertexHandle> >;
  friend class Simplex_tree_siblings< Simplex_tree<FiltrationValue, SimplexKey, VertexHandle>, Dictionary>;
  friend class Simplex_tree_simplex_vertex_iterator< Simplex_tree<FiltrationValue, SimplexKey, VertexHandle> >;
  friend class Simplex_tree_boundary_simplex_iterator< Simplex_tree<FiltrationValue, SimplexKey, VertexHandle> >;
  friend class Simplex_tree_complex_simplex_iterator< Simplex_tree<FiltrationValue, SimplexKey, VertexHandle> >;
  friend class Simplex_tree_skeleton_simplex_iterator< Simplex_tree<FiltrationValue, SimplexKey, VertexHandle> >;
  template<class T1, class T2> friend class Persistent_cohomology;

  /* \brief Set of nodes sharing a same parent in the simplex tree. */
  typedef Simplex_tree_siblings<Simplex_tree, Dictionary> Siblings;

 public:
  /** \brief Handle type to a simplex contained in the simplicial complex represented
   * byt he simplex tree. */
  typedef typename Dictionary::iterator Simplex_handle;

 private:
  typedef typename Dictionary::iterator Dictionary_it;
  typedef typename Dictionary_it::value_type Dit_value_t;

  struct return_first {
    Vertex_handle operator()(const Dit_value_t& p_sh) const {
      return p_sh.first;
    }
  };

 public:
  /** \name Range and iterator types
   *
   * The naming convention is Container_content_(iterator/range). A Container_content_range is
   * essentially an object on which the methods begin() and end() can be called. They both return
   * an object of type Container_content_iterator, and allow the traversal of the range
   * [ begin();end() ).
   * @{ */

  /** \brief Iterator over the vertices of the simplicial complex.
   *
   * 'value_type' is Vertex_handle. */
  typedef boost::transform_iterator<return_first, Dictionary_it> Complex_vertex_iterator;
  /** \brief Range over the vertices of the simplicial complex. */
  typedef boost::iterator_range<Complex_vertex_iterator> Complex_vertex_range;
  /** \brief Iterator over the vertices of a simplex.
   *
   * 'value_type' is Vertex_handle. */
  typedef Simplex_tree_simplex_vertex_iterator<Simplex_tree> Simplex_vertex_iterator;
  /** \brief Range over the vertices of a simplex. */
  typedef boost::iterator_range<Simplex_vertex_iterator> Simplex_vertex_range;
  /** \brief Iterator over the simplices of the boundary of a simplex.
   *
   * 'value_type' is Simplex_handle. */
  typedef Simplex_tree_boundary_simplex_iterator<Simplex_tree> Boundary_simplex_iterator;
  /** \brief Range over the simplices of the boundary of a simplex. */
  typedef boost::iterator_range<Boundary_simplex_iterator> Boundary_simplex_range;
  /** \brief Iterator over the simplices of the simplicial complex.
   *
   * 'value_type' is Simplex_handle. */
  typedef Simplex_tree_complex_simplex_iterator<Simplex_tree> Complex_simplex_iterator;
  /** \brief Range over the simplices of the simplicial complex. */
  typedef boost::iterator_range<Complex_simplex_iterator> Complex_simplex_range;
  /** \brief Iterator over the simplices of the skeleton of the simplicial complex, for a given 
   * dimension.
   *
   * 'value_type' is Simplex_handle. */
  typedef Simplex_tree_skeleton_simplex_iterator<Simplex_tree> Skeleton_simplex_iterator;
  /** \brief Range over the simplices of the skeleton of the simplicial complex, for a given 
   * dimension. */
  typedef boost::iterator_range<Skeleton_simplex_iterator> Skeleton_simplex_range;
  /** \brief Iterator over the simplices of the simplicial complex, ordered by the filtration.
   *
   * 'value_type' is Simplex_handle. */
  typedef typename std::vector<Simplex_handle>::iterator Filtration_simplex_iterator;
  /** \brief Range over the simplices of the simplicial complex, ordered by the filtration. */
  typedef boost::iterator_range<Filtration_simplex_iterator> Filtration_simplex_range;

  /* @} */  // end name range and iterator types
  /** \name Range and iterator methods
   * @{ */

  /** \brief Returns a range over the vertices of the simplicial complex.
   *
   * The order is increasing according to < on Vertex_handles.*/
  Complex_vertex_range complex_vertex_range() {
    return Complex_vertex_range(
        boost::make_transform_iterator(root_.members_.begin(), return_first()),
        boost::make_transform_iterator(root_.members_.end(), return_first()));
  }

  /** \brief Returns a range over the simplices of the simplicial complex.
   *
   * In the Simplex_tree, the tree is traverse in a depth-first fashion.
   * Consequently, simplices are ordered according to lexicographic order on the list of
   * Vertex_handles of a simplex, read in increasing < order for Vertex_handles. */
  Complex_simplex_range complex_simplex_range() {
    return Complex_simplex_range(Complex_simplex_iterator(this),
                                 Complex_simplex_iterator());
  }

  /** \brief Returns a range over the simplices of the dim-skeleton of the simplicial complex.
   *
   * The \f$d\f$-skeleton of a simplicial complex \f$\mathbf{K}\f$ is the simplicial complex containing the
   * simplices of \f$\mathbf{K}\f$ of dimension at most \f$d\f$.
   *
   * @param[in] dim The maximal dimension of the simplices in the skeleton.
   *
   * The simplices are ordered according to lexicographic order on the list of
   * Vertex_handles of a simplex, read in increasing < order for Vertex_handles. */
  Skeleton_simplex_range skeleton_simplex_range(int dim) {
    return Skeleton_simplex_range(Skeleton_simplex_iterator(this, dim),
                                  Skeleton_simplex_iterator());
  }

  /** \brief Returns a range over the simplices of the simplicial complex,
   * in the order of the filtration.
   *
   * The filtration is a monotonic function \f$ f: \mathbf{K} \rightarrow \mathbb{R} \f$, i.e. if two simplices
   * \f$\tau\f$ and \f$\sigma\f$ satisfy \f$\tau \subseteq \sigma\f$ then
   * \f$f(\tau) \leq f(\sigma)\f$.
   *
   * The method returns simplices ordered according to increasing filtration values. Ties are
   * resolved by considering inclusion relation (subsimplices appear before their cofaces). If two
   * simplices have same filtration value but are not comparable w.r.t. inclusion, lexicographic
   * order is used.
   *
   * The filtration must be valid. If the filtration has not been initialized yet, the
   * method initializes it (i.e. order the simplices). */
  Filtration_simplex_range filtration_simplex_range(linear_indexing_tag) {
    if (filtration_vect_.empty()) {
      initialize_filtration();
    }
    return Filtration_simplex_range(filtration_vect_.begin(),
                                    filtration_vect_.end());
  }

  Filtration_simplex_range filtration_simplex_range() {
    return filtration_simplex_range(Indexing_tag());
  }
  /** \brief Returns a range over the vertices of a simplex.
   *
   * The order in which the vertices are visited is the decreasing order for < on Vertex_handles,
   * which is consequenlty
   * equal to \f$(-1)^{\text{dim} \sigma}\f$ the canonical orientation on the simplex.
   */
  Simplex_vertex_range simplex_vertex_range(Simplex_handle sh) {
    return Simplex_vertex_range(Simplex_vertex_iterator(this, sh),
                                Simplex_vertex_iterator(this));
  }

  /** \brief Returns a range over the simplices of the boundary of a simplex.
   *
   * The boundary of a simplex is the set of codimension \f$1\f$ subsimplices of the simplex.
   * If the simplex is \f$[v_0, \cdots ,v_d]\f$, with canonical orientation
   * induced by \f$ v_0 < \cdots < v_d \f$, the iterator enumerates the
   * simplices of the boundary in the order:
   * \f$[v_0,\cdots,\widehat{v_i},\cdots,v_d]\f$ for \f$i\f$ from \f$0\f$ to \f$d\f$,
   * where \f$\widehat{v_i}\f$ means that the vertex \f$v_i\f$ is omitted.
   *
   * We note that the alternate sum of the simplices given by the iterator
   * gives \f$(-1)^{\text{dim} \sigma}\f$ the chains corresponding to the boundary
   * of the simplex.
   *
   * @param[in] sh Simplex for which the boundary is computed. */
  Boundary_simplex_range boundary_simplex_range(Simplex_handle sh) {
    return Boundary_simplex_range(Boundary_simplex_iterator(this, sh),
                                  Boundary_simplex_iterator(this));
  }

  /** @} */  // end range and iterator methods
  /** \name Constructor/Destructor
   * @{ */

  /** \brief Constructs an empty simplex tree. */
  Simplex_tree()
      : null_vertex_(-1),
        threshold_(0),
        num_simplices_(0),
        root_(NULL, null_vertex_),
        filtration_vect_(),
        dimension_(-1) {
  }

  /** \brief Destructor; deallocates the whole tree structure. */
  ~Simplex_tree() {
    for (auto sh = root_.members().begin(); sh != root_.members().end(); ++sh) {
      if (has_children(sh)) {
        rec_delete(sh->second.children());
      }
    }
  }
  /** @} */  // end constructor/destructor
 private:
  /** Recursive deletion. */
  void rec_delete(Siblings * sib) {
    for (auto sh = sib->members().begin(); sh != sib->members().end(); ++sh) {
      if (has_children(sh)) {
        rec_delete(sh->second.children());
      }
    }
    delete sib;
  }

 public:
  /** \brief Returns the key associated to a simplex.
   *
   * The filtration must be initialized. */
  Simplex_key key(Simplex_handle sh) {
    return sh->second.key();
  }
  /** \brief Returns the simplex associated to a key.
   *
   * The filtration must be initialized. */
  Simplex_handle simplex(Simplex_key key) {
    return filtration_vect_[key];
  }
  /** \brief Returns the filtration value of a simplex.
   *
   * Called on the null_simplex, returns INFINITY. */
  Filtration_value filtration(Simplex_handle sh) {
    if (sh != null_simplex()) {
      return sh->second.filtration();
    } else {
      return INFINITY;
    }  // filtration(); }
  }
  /** \brief Returns an upper bound of the filtration values of the simplices. */
  Filtration_value filtration() {
    return threshold_;
  }
  /** \brief Returns a Simplex_handle different from all Simplex_handles
   * associated to the simplices in the simplicial complex.
   *
   * One can call filtration(null_simplex()). */
  Simplex_handle null_simplex() {
    return Dictionary_it(NULL);
  }
  /** \brief Returns a key different for all keys associated to the
   * simplices of the simplicial complex. */
  Simplex_key null_key() {
    return -1;
  }
  /** \brief Returns a Vertex_handle different from all Vertex_handles associated
   * to the vertices of the simplicial complex. */
  Vertex_handle null_vertex() {
    return null_vertex_;
  }
  /** \brief Returns the number of vertices in the complex. */
  size_t num_vertices() {
    return root_.members_.size();
  }
  /** \brief Returns the number of simplices in the complex.
   *
   * Does not count the empty simplex. */
  const unsigned int& num_simplices() const {
    return num_simplices_;
  }

  /** \brief Returns the dimension of a simplex.
   *
   * Must be different from null_simplex().*/
  int dimension(Simplex_handle sh) {
    Siblings * curr_sib = self_siblings(sh);
    int dim = 0;
    while (curr_sib != NULL) {
      ++dim;
      curr_sib = curr_sib->oncles();
    }
    return dim - 1;
  }
  /** \brief Returns an upper bound on the dimension of the simplicial complex. */
  int dimension() {
    return dimension_;
  }

  /** \brief Returns true iff the node in the simplex tree pointed by
   * sh has children.*/
  bool has_children(Simplex_handle sh) {
    return (sh->second.children()->parent() == sh->first);
  }

  /** \brief Given a range of Vertex_handles, returns the Simplex_handle
   * of the simplex in the simplicial complex containing the corresponding
   * vertices. Return null_simplex() if the simplex is not in the complex.
   *
   * The type RandomAccessVertexRange must be a range for which .begin() and
   * .end() return random access iterators, with <CODE>value_type</CODE>
   * <CODE>Vertex_handle</CODE>.
   */
  template<class RandomAccessVertexRange>
  Simplex_handle find(const RandomAccessVertexRange & s) {
    if (s.begin() == s.end())
      std::cerr << "Empty simplex \n";

    sort(s.begin(), s.end());

    Siblings * tmp_sib = &root_;
    Dictionary_it tmp_dit;
    Vertex_handle last = s[s.size() - 1];
    for (auto v : s) {
      tmp_dit = tmp_sib->members_.find(v);
      if (tmp_dit == tmp_sib->members_.end()) {
        return null_simplex();
      }
      if (!has_children(tmp_dit) && v != last) {
        return null_simplex();
      }
      tmp_sib = tmp_dit->second.children();
    }
    return tmp_dit;
  }

  /** \brief Returns the Simplex_handle corresponding to the 0-simplex
   * representing the vertex with Vertex_handle v. */
  Simplex_handle find_vertex(Vertex_handle v) {
    return root_.members_.begin() + v;
  }
//{ return root_.members_.find(v); }

  /** \brief Insert a simplex, represented by a range of Vertex_handles, in the simplicial complex.
   *
   * @param[in]  simplex    range of Vertex_handles, representing the vertices of the new simplex
   * @param[in]  filtration the filtration value assigned to the new simplex.
   * The return type is a pair. If the new simplex is inserted successfully (i.e. it was not in the
   * simplicial complex yet) the bool is set to true and the Simplex_handle is the handle assigned
   * to the new simplex.
   * If the insertion fails (the simplex is already there), the bool is set to false. If the insertion
   * fails and the simplex already in the complex has a filtration value strictly bigger than 'filtration',
   * we assign this simplex with the new value 'filtration', and set the Simplex_handle filed of the
   * output pair to the Simplex_handle of the simplex. Otherwise, we set the Simplex_handle part to
   * null_simplex.
   *
   * All subsimplices do not necessary need to be already in the simplex tree to proceed to an
   * insertion. However, the property of being a simplicial complex will be violated. This allows
   * us to insert a stream of simplices contained in a simplicial complex without considering any
   * order on them.
   *
   * The filtration value
   * assigned to the new simplex must preserve the monotonicity of the filtration.
   *
   * The type RandomAccessVertexRange must be a range for which .begin() and
   * .end() return random access iterators, with 'value_type' Vertex_handle. */
  template<class RandomAccessVertexRange>
  std::pair<Simplex_handle, bool> insert(RandomAccessVertexRange & simplex,
                                         Filtration_value filtration) {
    if (simplex.empty()) {
      return std::pair<Simplex_handle, bool>(null_simplex(), true);
    }

    sort(simplex.begin(), simplex.end());  // must be sorted in increasing order

    Siblings * curr_sib = &root_;
    std::pair<Simplex_handle, bool> res_insert;
    typename RandomAccessVertexRange::iterator vi;
    for (vi = simplex.begin(); vi != simplex.end() - 1; ++vi) {
      res_insert = curr_sib->members_.emplace(*vi, Node(curr_sib, filtration));
      if (!(has_children(res_insert.first))) {
        res_insert.first->second.assign_children(new Siblings(curr_sib, *vi));
      }
      curr_sib = res_insert.first->second.children();
    }
    res_insert = curr_sib->members_.emplace(*vi, Node(curr_sib, filtration));
    if (!res_insert.second) {  // if already in the complex
      if (res_insert.first->second.filtration() > filtration) {  // if filtration value modified
        res_insert.first->second.assign_filtration(filtration);
        return res_insert;
      }
      return std::pair<Simplex_handle, bool>(null_simplex(), false);  // if filtration value unchanged
    }
    // otherwise the insertion has succeeded
    return res_insert;
  }

  /** \brief Assign a value 'key' to the key of the simplex
   * represented by the Simplex_handle 'sh'. */
  void assign_key(Simplex_handle sh, Simplex_key key) {
    sh->second.assign_key(key);
  }

 public:
  /** Returns the two Simplex_handle corresponding to the endpoints of
   * and edge. sh must point to a 1-dimensional simplex. This is an
   * optimized version of the boundary computation. */
  std::pair<Simplex_handle, Simplex_handle> endpoints(Simplex_handle sh) {
    return std::pair<Simplex_handle, Simplex_handle>(
        root_.members_.find(sh->first),
        root_.members_.find(self_siblings(sh)->parent()));
  }

  /** Returns the Siblings containing a simplex.*/
  Siblings * self_siblings(Simplex_handle sh) {
    if (sh->second.children()->parent() == sh->first)
      return sh->second.children()->oncles();
    else
      return sh->second.children();
  }

// void display_simplex(Simplex_handle sh)
// {
//   std::cout << "   " << "[" << filtration(sh) << "] ";
//   for( auto vertex : simplex_vertex_range(sh) )
//     { std::cout << vertex << " "; }
// }

  // void print(Simplex_handle sh, std::ostream& os = std::cout)
  // {  for(auto v : simplex_vertex_range(sh)) {os << v << " ";}
  //    os << std::endl; }

 public:
  /** Returns a pointer to the root nodes of the simplex tree. */
  Siblings * root() {
    return &root_;
  }

 public:
  /** Set an upper bound for the filtration values. */
  void set_filtration(Filtration_value fil) {
    threshold_ = fil;
  }
  /** Set a number of simplices for the simplicial complex. */
  void set_num_simplices(const unsigned int& num_simplices) {
    num_simplices_ = num_simplices;
  }
  /** Set a dimension for the simplicial complex. */
  void set_dimension(int dimension) {
    dimension_ = dimension;
  }

 public:
  /** \brief Initializes the filtrations, i.e. sort the
   * simplices according to their order in the filtration and initializes all Simplex_keys.
   *
   * After calling this method, filtration_simplex_range() becomes valid, and each simplex is
   * assigned a Simplex_key corresponding to its order in the filtration (from 0 to m-1 for a
   * simplicial complex with m simplices).
   *
   * The use of a depth-first traversal of the simplex tree, provided by
   * complex_simplex_range(), combined with
   * a stable sort is meant to optimize the order of simplices with same
   * filtration value. The heuristic consists in inserting the cofaces of a
   * simplex as soon as possible.
   *
   * Will be automatically called when calling filtration_simplex_range()
   * if the filtration has never been initialized yet. */
  void initialize_filtration() {
    filtration_vect_.clear();
    filtration_vect_.reserve(num_simplices());
    for (auto cpx_it = complex_simplex_range().begin();
        cpx_it != complex_simplex_range().end(); ++cpx_it) {
      filtration_vect_.push_back(*cpx_it);
    }

    // the stable sort ensures the ordering heuristic
    std::stable_sort(filtration_vect_.begin(), filtration_vect_.end(),
                     is_before_in_filtration(this));
  }

 private:
  /** \brief Returns true iff the list of vertices of sh1
   * is smaller than the list of vertices of sh2 w.r.t.
   * lexicographic order on the lists read in reverse.
   *
   * It defines a StrictWeakOrdering on simplices. The Simplex_vertex_iterators
   * must traverse the Vertex_handle in decreasing order. Reverse lexicographic order satisfy
   * the property that a subsimplex of a simplex is always strictly smaller with this order. */
  bool reverse_lexicographic_order(Simplex_handle sh1, Simplex_handle sh2) {
    Simplex_vertex_range rg1 = simplex_vertex_range(sh1);
    Simplex_vertex_range rg2 = simplex_vertex_range(sh2);
    Simplex_vertex_iterator it1 = rg1.begin();
    Simplex_vertex_iterator it2 = rg2.begin();
    while (it1 != rg1.end() && it2 != rg2.end()) {
      if (*it1 == *it2) {
        ++it1;
        ++it2;
      } else {
        return *it1 < *it2;
      }
    }
    return ((it1 == rg1.end()) && (it2 != rg2.end()));
  }
  /** \brief StrictWeakOrdering, for the simplices, defined by the filtration.
   *
   * It corresponds to the partial order
   * induced by the filtration values, with ties resolved using reverse lexicographic order.
   * Reverse lexicographic order has the property to always consider the subsimplex of a simplex
   * to be smaller. The filtration function must be monotonic. */
  struct is_before_in_filtration {
    explicit is_before_in_filtration(Simplex_tree * st)
        : st_(st) {
    }

    bool operator()(const Simplex_handle sh1, const Simplex_handle sh2) const {
      if (st_->filtration(sh1) != st_->filtration(sh2)) {
        return st_->filtration(sh1) < st_->filtration(sh2);
      }

      return st_->reverse_lexicographic_order(sh1, sh2);  // is sh1 a proper subface of sh2
    }

    Simplex_tree * st_;
  };

 public:
  /** \brief Inserts a 1-skeleton in an empty Simplex_tree.
   *
   * The Simplex_tree must contain no simplex when the method is
   * called.
   *
   * Inserts all vertices and edges given by a OneSkeletonGraph.
   * OneSkeletonGraph must be a model of boost::AdjacencyGraph,
   * boost::EdgeListGraph and boost::PropertyGraph.
   *
   * The vertex filtration value is accessible through the property tag
   * vertex_filtration_t.
   * The edge filtration value is accessible through the property tag
   * edge_filtration_t.
   *
   * boost::graph_traits<OneSkeletonGraph>::vertex_descriptor
   *                                    must be Vertex_handle.
   * boost::graph_traits<OneSkeletonGraph>::directed_category
   *                                    must be undirected_tag. */
  template<class OneSkeletonGraph>
  void insert_graph(const OneSkeletonGraph& skel_graph) {
    assert(num_simplices() == 0);  // the simplex tree must be empty

    if (boost::num_vertices(skel_graph) == 0) {
      return;
    }
    if (num_edges(skel_graph) == 0) {
      dimension_ = 0;
    } else {
      dimension_ = 1;
    }

    num_simplices_ = boost::num_vertices(skel_graph)
        + boost::num_edges(skel_graph);
    root_.members_.reserve(boost::num_vertices(skel_graph));

    typename boost::graph_traits<OneSkeletonGraph>::vertex_iterator v_it,
        v_it_end;
    for (tie(v_it, v_it_end) = boost::vertices(skel_graph); v_it != v_it_end;
        ++v_it) {
      root_.members_.emplace_hint(
          root_.members_.end(), *v_it,
          Node(&root_, boost::get(vertex_filtration_t(), skel_graph, *v_it)));
    }
    typename boost::graph_traits<OneSkeletonGraph>::edge_iterator e_it,
        e_it_end;
    for (tie(e_it, e_it_end) = boost::edges(skel_graph); e_it != e_it_end;
        ++e_it) {
      auto u = source(*e_it, skel_graph);
      auto v = target(*e_it, skel_graph);
      if (u < v) {  // count edges only once { std::swap(u,v); } // u < v
        auto sh = find_vertex(u);
        if (!has_children(sh)) {
          sh->second.assign_children(new Siblings(&root_, sh->first));
        }

        sh->second.children()->members().emplace(
            v,
            Node(sh->second.children(),
                 boost::get(edge_filtration_t(), skel_graph, *e_it)));
      }
    }
  }
  /** \brief Expands the Simplex_tree containing only its one skeleton
   * until dimension max_dim.
   *
   * The expanded simplicial complex until dimension \f$d\f$
   * attached to a graph \f$G\f$ is the maximal simplicial complex of
   * dimension at most \f$d\f$ admitting the graph \f$G\f$ as \f$1\f$-skeleton.
   * The filtration value assigned to a simplex is the maximal filtration
   * value of one of its edges.
   *
   * The Simplex_tree must contain no simplex of dimension bigger than
   * 1 when calling the method. */
  void expansion(int max_dim) {
    dimension_ = max_dim;
    for (Dictionary_it root_it = root_.members_.begin();
        root_it != root_.members_.end(); ++root_it) {
      if (has_children(root_it)) {
        siblings_expansion(root_it->second.children(), max_dim - 1);
      }
    }
    dimension_ = max_dim - dimension_;
  }

 private:
  /** \brief Recursive expansion of the simplex tree.*/
  void siblings_expansion(Siblings * siblings,  // must contain elements
      int k) {
    if (dimension_ > k) {
      dimension_ = k;
    }
    if (k == 0)
      return;
    Dictionary_it next = siblings->members().begin();
    ++next;

    static std::vector<std::pair<Vertex_handle, Node> > inter;  // static, not thread-safe.
    for (Dictionary_it s_h = siblings->members().begin();
        s_h != siblings->members().end(); ++s_h, ++next) {
      Simplex_handle root_sh = find_vertex(s_h->first);
      if (has_children(root_sh)) {
        intersection(
            inter,                      // output intersection
            next,                       // begin
            siblings->members().end(),  // end
            root_sh->second.children()->members().begin(),
            root_sh->second.children()->members().end(),
            s_h->second.filtration());
        if (inter.size() != 0) {
          this->num_simplices_ += inter.size();
          Siblings * new_sib = new Siblings(siblings,  // oncles
              s_h->first,  // parent
              inter);      // boost::container::ordered_unique_range_t
          inter.clear();
          s_h->second.assign_children(new_sib);
          siblings_expansion(new_sib, k - 1);
        } else {
          s_h->second.assign_children(siblings);  // ensure the children property
          inter.clear();
        }
      }
    }
  }
  /** \brief Intersects Dictionary 1 [begin1;end1) with Dictionary 2 [begin2,end2)
   * and assigns the maximal possible Filtration_value to the Nodes. */
  void intersection(std::vector<std::pair<Vertex_handle, Node> >& intersection,
                    Dictionary_it begin1, Dictionary_it end1,
                    Dictionary_it begin2, Dictionary_it end2,
                    Filtration_value filtration) {
    if (begin1 == end1 || begin2 == end2)
      return;  // ----->>
    while (true) {
      if (begin1->first == begin2->first) {
        intersection.push_back(
            std::pair<Vertex_handle, Node>(
                begin1->first,
                Node(NULL, maximum(begin1->second.filtration(), begin2->second.filtration(), filtration))));
        ++begin1;
        ++begin2;
        if (begin1 == end1 || begin2 == end2)
          return;  // ----->>
      } else {
        if (begin1->first < begin2->first) {
          ++begin1;
          if (begin1 == end1)
            return;
        } else {
          ++begin2;
          if (begin2 == end2)
            return;  // ----->>
        }
      }
    }
  }
  /** Maximum over 3 values.*/
  Filtration_value maximum(Filtration_value a, Filtration_value b,
                           Filtration_value c) {
    Filtration_value max = (a < b) ? b : a;
    return ((max < c) ? c : max);
  }

 public:
  /** \brief Write the hasse diagram of the simplicial complex in os.
   *
   * Each row in the file correspond to a simplex. A line is written:
   * dim idx_1 ... idx_k fil   where dim is the dimension of the simplex,
   * idx_1 ... idx_k are the row index (starting from 0) of the simplices of the boundary
   * of the simplex, and fil is its filtration value. */
  void print_hasse(std::ostream& os) {
    os << num_simplices() << " " << std::endl;
    for (auto sh : filtration_simplex_range(Indexing_tag())) {
      os << dimension(sh) << " ";
      for (auto b_sh : boundary_simplex_range(sh)) {
        os << key(b_sh) << " ";
      }
      os << filtration(sh) << " \n";
    }
  }

 private:
  Vertex_handle null_vertex_;
  /** \brief Upper bound on the filtration values of the simplices.*/
  Filtration_value threshold_;
  /** \brief Total number of simplices in the complex, without the empty simplex.*/
  unsigned int num_simplices_;
  /** \brief Set of simplex tree Nodes representing the vertices.*/
  Siblings root_;
  /** \brief Simplices ordered according to a filtration.*/
  std::vector<Simplex_handle> filtration_vect_;
  /** \brief Upper bound on the dimension of the simplicial complex.*/
  int dimension_;
};

// Print a Simplex_tree in os.
template<typename T1, typename T2, typename T3>
std::ostream& operator<<(std::ostream & os, Simplex_tree<T1, T2, T3> & st) {
  for (auto sh : st.filtration_simplex_range()) {
    os << st.dimension(sh) << " ";
    for (auto v : st.simplex_vertex_range(sh)) {
      os << v << " ";
    }
    os << st.filtration(sh) << "\n";  // TODO(VR): why adding the key ?? not read ?? << "     " << st.key(sh) << " \n";
  }
  return os;
}
template<typename T1, typename T2, typename T3>
std::istream& operator>>(std::istream & is, Simplex_tree<T1, T2, T3> & st) {
  // assert(st.num_simplices() == 0);

  std::vector<typename Simplex_tree<T1, T2, T3>::Vertex_handle> simplex;
  typename Simplex_tree<T1, T2, T3>::Filtration_value fil;
  typename Simplex_tree<T1, T2, T3>::Filtration_value max_fil = 0;
  int max_dim = -1;
  size_t num_simplices = 0;
  while (read_simplex(is, simplex, fil)) {  // read all simplices in the file as a list of vertices
    ++num_simplices;
    int dim = static_cast<int>(simplex.size() - 1);  // Warning : simplex_size needs to be casted in int - Can be 0
    if (max_dim < dim) {
      max_dim = dim;
    }
    if (max_fil < fil) {
      max_fil = fil;
    }
    st.insert(simplex, fil);  // insert every simplex in the simplex tree
    simplex.clear();
  }
  st.set_num_simplices(num_simplices);
  st.set_dimension(max_dim);
  st.set_filtration(max_fil);

  return is;
}

/** @} */  // end defgroup simplex_tree
}  // namespace Gudhi

#endif  // SRC_SIMPLEX_TREE_INCLUDE_GUDHI_SIMPLEX_TREE_H_<|MERGE_RESOLUTION|>--- conflicted
+++ resolved
@@ -38,43 +38,7 @@
 
 namespace Gudhi {
 
-<<<<<<< HEAD
-/** \defgroup simplex_tree Filtered Complexes 
-  * 
-  * A simplicial complex \f$\mathbf{K}\f$
-  * on a set of vertices \f$V = \{1, \cdots ,|V|\}\f$ is a collection of simplices 
-  * \f$\{\sigma\}\f$,
-  * \f$\sigma \subseteq V\f$ such that \f$\tau \subseteq \sigma \in \mathbf{K} \rightarrow \tau \in 
-  * \mathbf{K}\f$. The
-  * dimension \f$n=|\sigma|-1\f$ of \f$\sigma\f$ is its number of elements minus \f$1\f$.
-  *
-  * A filtration of a simplicial complex is
-  * a function \f$f:\mathbf{K} \rightarrow \mathbb{R}\f$ satisfying \f$f(\tau)\leq f(\sigma)\f$ whenever 
-  * \f$\tau \subseteq \sigma\f$. Ordering the simplices by increasing filtration values 
-  * (breaking ties so as a simplex appears after its subsimplices of same filtration value) 
-  * provides an indexing scheme. 
-  *
-
-    <DT>Implementations:</DT>
-    There are two implementation of complexes. The first on is the Simplex_tree data structure.
-    The simplex tree is an efficient and flexible 
-    data structure for representing general (filtered) simplicial complexes. The data structure 
-    is described in \cite boissonnatmariasimplextreealgorithmica
-
-    The second one is the Hasse_complex. The Hasse complex is a data structure representing 
-    explicitly all co-dimension 1 incidence relations in a complex. It is consequently faster 
-    when accessing the boundary of a simplex, but is less compact and harder to construct from 
-    scratch.
-
-
-  * \author    Clément Maria
-  * \version   1.0
-  * \date      2014
-  * \copyright GNU General Public License v3.
-  * @{
-  */  
-=======
-/** \defgroup simplex_tree Filtered Complexes Package
+/** \defgroup simplex_tree Filtered Complexes
  *
  * A simplicial complex \f$\mathbf{K}\f$
  * on a set of vertices \f$V = \{1, \cdots ,|V|\}\f$ is a collection of simplices
@@ -108,7 +72,6 @@
  * \copyright GNU General Public License v3.
  * @{
  */
->>>>>>> 8e83a86b
 /**
  * \brief Simplex Tree data structure for representing simplicial complexes.
  *
