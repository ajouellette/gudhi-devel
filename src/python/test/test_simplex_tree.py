--- conflicted
+++ resolved
@@ -359,26 +359,6 @@
     for simplex in st.get_skeleton(0):
         assert simplex[1] == 1.
 
-<<<<<<< HEAD
-def test_boundaries_iterator():
-    st = SimplexTree()
-
-    assert st.insert([0, 1, 2, 3], filtration=1.0) == True
-    assert st.insert([1, 2, 3, 4], filtration=2.0) == True
-
-    assert list(st.get_boundaries([1, 2, 3])) == [([1, 2], 1.0), ([1, 3], 1.0), ([2, 3], 1.0)]
-    assert list(st.get_boundaries([2, 3, 4])) == [([2, 3], 1.0), ([2, 4], 2.0), ([3, 4], 2.0)]
-    assert list(st.get_boundaries([2])) == []
-
-    with pytest.raises(RuntimeError):
-        list(st.get_boundaries([]))
-
-    with pytest.raises(RuntimeError):
-        list(st.get_boundaries([0, 4])) # (0, 4) does not exist
-
-    with pytest.raises(RuntimeError):
-        list(st.get_boundaries([6])) # (6) does not exist
-=======
 def test_reset_filtration():
     st = SimplexTree()
     
@@ -400,4 +380,22 @@
                 assert st.filtration(simplex[0]) >= 2.
             else:
                 assert st.filtration(simplex[0]) == 0.
->>>>>>> 6b995c03
+
+def test_boundaries_iterator():
+    st = SimplexTree()
+
+    assert st.insert([0, 1, 2, 3], filtration=1.0) == True
+    assert st.insert([1, 2, 3, 4], filtration=2.0) == True
+
+    assert list(st.get_boundaries([1, 2, 3])) == [([1, 2], 1.0), ([1, 3], 1.0), ([2, 3], 1.0)]
+    assert list(st.get_boundaries([2, 3, 4])) == [([2, 3], 1.0), ([2, 4], 2.0), ([3, 4], 2.0)]
+    assert list(st.get_boundaries([2])) == []
+
+    with pytest.raises(RuntimeError):
+        list(st.get_boundaries([]))
+
+    with pytest.raises(RuntimeError):
+        list(st.get_boundaries([0, 4])) # (0, 4) does not exist
+
+    with pytest.raises(RuntimeError):
+        list(st.get_boundaries([6])) # (6) does not exist