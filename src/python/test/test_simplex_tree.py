--- conflicted
+++ resolved
@@ -406,19 +406,6 @@
     with pytest.raises(RuntimeError):
         list(st.get_boundaries([6])) # (6) does not exist
 
-<<<<<<< HEAD
-def test_equality_operator():
-    st1 = SimplexTree()
-    st2 = SimplexTree()
-
-    assert st1 == st2
-
-    st1.insert([1,2,3], 4.)
-    assert st1 != st2
-
-    st2.insert([1,2,3], 4.)
-    assert st1 == st2
-=======
 def test_persistence_intervals_in_dimension():
     # Here is our triangulation of a 2-torus - taken from https://dioscuri-tda.org/Paris_TDA_Tutorial_2021.html
     #   0-----3-----4-----0
@@ -460,5 +447,15 @@
     assert np.array_equal(H2, np.array([[ 0., float("inf")]]))
     # Test empty case
     assert st.persistence_intervals_in_dimension(3).shape == (0, 2)
-    
->>>>>>> de5aa9c8
+
+def test_equality_operator():
+    st1 = SimplexTree()
+    st2 = SimplexTree()
+
+    assert st1 == st2
+
+    st1.insert([1,2,3], 4.)
+    assert st1 != st2
+
+    st2.insert([1,2,3], 4.)
+    assert st1 == st2