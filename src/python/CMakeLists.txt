project(Cython)

function( add_GUDHI_PYTHON_lib THE_LIB )
  if(EXISTS ${THE_LIB})
    get_filename_component(THE_LIB_FILE_NAME ${THE_LIB} NAME_WE)
    if(WIN32)
      message("++ ${THE_LIB} => THE_LIB_FILE_NAME = ${THE_LIB_FILE_NAME}")
      set(GUDHI_PYTHON_LIBRARIES "${GUDHI_PYTHON_LIBRARIES}'${THE_LIB_FILE_NAME}', " PARENT_SCOPE)
    else(WIN32)
      STRING(REGEX REPLACE "lib" "" UNIX_LIB_FILE_NAME ${THE_LIB_FILE_NAME})
      message("++ ${THE_LIB} => UNIX_LIB_FILE_NAME = ${UNIX_LIB_FILE_NAME}")
      set(GUDHI_PYTHON_LIBRARIES "${GUDHI_PYTHON_LIBRARIES}'${UNIX_LIB_FILE_NAME}', " PARENT_SCOPE)
    endif(WIN32)
  endif(EXISTS ${THE_LIB})
endfunction( add_GUDHI_PYTHON_lib )

function( add_GUDHI_PYTHON_lib_dir)
  # Argument may be a list (specifically on windows with release/debug paths)
  foreach(THE_LIB_DIR IN LISTS ARGN)
    # deals when it is not set - error on windows
    if(EXISTS ${THE_LIB_DIR})
      set(GUDHI_PYTHON_LIBRARY_DIRS "${GUDHI_PYTHON_LIBRARY_DIRS}'${THE_LIB_DIR}', " PARENT_SCOPE)
    else()
      message("add_GUDHI_PYTHON_lib_dir - '${THE_LIB_DIR}' does not exist")
    endif()
  endforeach()
endfunction( add_GUDHI_PYTHON_lib_dir )

# THE_TEST is the python test file name (without .py extension) containing tests functions
function( add_gudhi_py_test THE_TEST )
  if(PYTEST_FOUND)
    # use ${PYTHON_EXECUTABLE} -B, otherwise a __pycache__ directory is created in sources by python
    # use py.test no cache provider, otherwise a .cache file is created in sources by py.test
    add_test(NAME ${THE_TEST}_py_test
             WORKING_DIRECTORY ${CMAKE_CURRENT_BINARY_DIR}
             COMMAND ${PYTHON_EXECUTABLE} -B -m pytest -p no:cacheprovider ${CMAKE_CURRENT_SOURCE_DIR}/test/${THE_TEST}.py)
  endif()
endfunction( add_gudhi_py_test )

# Set gudhi.__debug_info__
# WARNING : to be done before setup.py.in configure_file
function( add_gudhi_debug_info DEBUG_INFO )
  set(GUDHI_PYTHON_DEBUG_INFO "${GUDHI_PYTHON_DEBUG_INFO}    \"${DEBUG_INFO}\\n\" \\\n" PARENT_SCOPE)
endfunction( add_gudhi_debug_info )

if(PYTHONINTERP_FOUND)
  if(NUMPY_FOUND AND PYBIND11_FOUND AND CYTHON_FOUND)
    add_gudhi_debug_info("Pybind11 version ${PYBIND11_VERSION}")
    # PyBind11 modules
    set(GUDHI_PYTHON_MODULES "${GUDHI_PYTHON_MODULES}'bottleneck', ")
    set(GUDHI_PYTHON_MODULES_EXTRA "${GUDHI_PYTHON_MODULES_EXTRA}'hera', ")
    set(GUDHI_PYTHON_MODULES_EXTRA "${GUDHI_PYTHON_MODULES_EXTRA}'clustering', ")
    set(GUDHI_PYTHON_MODULES_EXTRA "${GUDHI_PYTHON_MODULES_EXTRA}'datasets', ")

    # Cython modules
    set(GUDHI_PYTHON_MODULES "${GUDHI_PYTHON_MODULES}'off_utils', ")
    set(GUDHI_PYTHON_MODULES "${GUDHI_PYTHON_MODULES}'simplex_tree', ")
    set(GUDHI_PYTHON_MODULES "${GUDHI_PYTHON_MODULES}'rips_complex', ")
    set(GUDHI_PYTHON_MODULES "${GUDHI_PYTHON_MODULES}'cubical_complex', ")
    set(GUDHI_PYTHON_MODULES "${GUDHI_PYTHON_MODULES}'periodic_cubical_complex', ")
    set(GUDHI_PYTHON_MODULES "${GUDHI_PYTHON_MODULES}'persistence_graphical_tools', ")
    set(GUDHI_PYTHON_MODULES "${GUDHI_PYTHON_MODULES}'reader_utils', ")
    set(GUDHI_PYTHON_MODULES "${GUDHI_PYTHON_MODULES}'witness_complex', ")
    set(GUDHI_PYTHON_MODULES "${GUDHI_PYTHON_MODULES}'strong_witness_complex', ")
    set(GUDHI_PYTHON_MODULES "${GUDHI_PYTHON_MODULES}'nerve_gic', ")
    set(GUDHI_PYTHON_MODULES "${GUDHI_PYTHON_MODULES}'subsampling', ")
    set(GUDHI_PYTHON_MODULES "${GUDHI_PYTHON_MODULES}'tangential_complex', ")
    set(GUDHI_PYTHON_MODULES "${GUDHI_PYTHON_MODULES}'alpha_complex', ")
    set(GUDHI_PYTHON_MODULES "${GUDHI_PYTHON_MODULES}'euclidean_witness_complex', ")
    set(GUDHI_PYTHON_MODULES "${GUDHI_PYTHON_MODULES}'euclidean_strong_witness_complex', ")
    # Modules that should not be auto-imported in __init__.py
    set(GUDHI_PYTHON_MODULES_EXTRA "${GUDHI_PYTHON_MODULES_EXTRA}'representations', ")
    set(GUDHI_PYTHON_MODULES_EXTRA "${GUDHI_PYTHON_MODULES_EXTRA}'sklearn', ")
    set(GUDHI_PYTHON_MODULES_EXTRA "${GUDHI_PYTHON_MODULES_EXTRA}'tensorflow', ")
    set(GUDHI_PYTHON_MODULES_EXTRA "${GUDHI_PYTHON_MODULES_EXTRA}'wasserstein', ")
    set(GUDHI_PYTHON_MODULES_EXTRA "${GUDHI_PYTHON_MODULES_EXTRA}'point_cloud', ")
    set(GUDHI_PYTHON_MODULES_EXTRA "${GUDHI_PYTHON_MODULES_EXTRA}'weighted_rips_complex', ")
    set(GUDHI_PYTHON_MODULES_EXTRA "${GUDHI_PYTHON_MODULES_EXTRA}'dtm_rips_complex', ")

    add_gudhi_debug_info("Python version ${PYTHON_VERSION_STRING}")
    add_gudhi_debug_info("Cython version ${CYTHON_VERSION}")
    if(PYTEST_FOUND)
      add_gudhi_debug_info("Pytest version ${PYTEST_VERSION}")
    endif()
    if(MATPLOTLIB_FOUND)
      add_gudhi_debug_info("Matplotlib version ${MATPLOTLIB_VERSION}")
    endif()
    if(NUMPY_FOUND)
      add_gudhi_debug_info("Numpy version ${NUMPY_VERSION}")
    endif()
    if(SCIPY_FOUND)
      add_gudhi_debug_info("Scipy version ${SCIPY_VERSION}")
    endif()
    if(SKLEARN_FOUND)
      add_gudhi_debug_info("Scikit-learn version ${SKLEARN_VERSION}")
    endif()
    if(OT_FOUND)
      add_gudhi_debug_info("POT version ${OT_VERSION}")
    endif()
    if(HNSWLIB_FOUND)
      # Does not have a version number...
      add_gudhi_debug_info("HNSWlib found")
    endif()
    if(TORCH_FOUND)
      add_gudhi_debug_info("PyTorch version ${TORCH_VERSION}")
    endif()
    if(PYKEOPS_FOUND)
      add_gudhi_debug_info("PyKeOps version ${PYKEOPS_VERSION}")
    endif()
    if(EAGERPY_FOUND)
      add_gudhi_debug_info("EagerPy version ${EAGERPY_VERSION}")
    endif()
    if(TENSORFLOW_FOUND)
      add_gudhi_debug_info("TensorFlow version ${TENSORFLOW_VERSION}")
    endif()
    if(SPHINX_FOUND)
      add_gudhi_debug_info("Sphinx version ${SPHINX_VERSION}")
    endif()
    if(SPHINX_PARAMLINKS_FOUND)
      add_gudhi_debug_info("Sphinx-paramlinks version ${SPHINX_PARAMLINKS_VERSION}")
    endif()
    if(PYTHON_DOCS_THEME_FOUND)
      # Does not have a version number...
      add_gudhi_debug_info("python_docs_theme found")
    endif()

    set(GUDHI_PYTHON_EXTRA_COMPILE_ARGS "${GUDHI_PYTHON_EXTRA_COMPILE_ARGS}'-DBOOST_RESULT_OF_USE_DECLTYPE', ")
    set(GUDHI_PYTHON_EXTRA_COMPILE_ARGS "${GUDHI_PYTHON_EXTRA_COMPILE_ARGS}'-DBOOST_ALL_NO_LIB', ")
    set(GUDHI_PYTHON_EXTRA_COMPILE_ARGS "${GUDHI_PYTHON_EXTRA_COMPILE_ARGS}'-DBOOST_SYSTEM_NO_DEPRECATED', ")

    # Gudhi and CGAL compilation option
    if(MSVC)
      set(GUDHI_PYTHON_EXTRA_COMPILE_ARGS "${GUDHI_PYTHON_EXTRA_COMPILE_ARGS}'/std:c++17', ")
      set(GUDHI_PYTHON_EXTRA_COMPILE_ARGS "${GUDHI_PYTHON_EXTRA_COMPILE_ARGS}'/fp:strict', ")
    else(MSVC)
      set(GUDHI_PYTHON_EXTRA_COMPILE_ARGS "${GUDHI_PYTHON_EXTRA_COMPILE_ARGS}'-std=c++17', ")
    endif(MSVC)
    if(CMAKE_COMPILER_IS_GNUCXX)
      set(GUDHI_PYTHON_EXTRA_COMPILE_ARGS "${GUDHI_PYTHON_EXTRA_COMPILE_ARGS}'-frounding-math', ")
      set(GUDHI_PYBIND11_EXTRA_COMPILE_ARGS "${GUDHI_PYBIND11_EXTRA_COMPILE_ARGS}'-fvisibility=hidden', ")
    endif(CMAKE_COMPILER_IS_GNUCXX)
    if (CMAKE_CXX_COMPILER_ID MATCHES Intel)
      set(GUDHI_PYTHON_EXTRA_COMPILE_ARGS "${GUDHI_PYTHON_EXTRA_COMPILE_ARGS}'-fp-model strict', ")
    endif(CMAKE_CXX_COMPILER_ID MATCHES Intel)
    if (DEBUG_TRACES)
      # For programs to be more verbose
      set(GUDHI_PYTHON_EXTRA_COMPILE_ARGS "${GUDHI_PYTHON_EXTRA_COMPILE_ARGS}'-DDEBUG_TRACES', ")
    endif()

    if (EIGEN3_FOUND)
      add_gudhi_debug_info("Eigen3 version ${EIGEN3_VERSION}")
      # No problem, even if no CGAL found
      set(GUDHI_PYTHON_EXTRA_COMPILE_ARGS "${GUDHI_PYTHON_EXTRA_COMPILE_ARGS}'-DCGAL_EIGEN3_ENABLED', ")
    endif (EIGEN3_FOUND)

    set(GUDHI_CYTHON_MODULES "${GUDHI_CYTHON_MODULES}'off_utils', ")
    set(GUDHI_CYTHON_MODULES "${GUDHI_CYTHON_MODULES}'simplex_tree', ")
    set(GUDHI_CYTHON_MODULES "${GUDHI_CYTHON_MODULES}'rips_complex', ")
    set(GUDHI_CYTHON_MODULES "${GUDHI_CYTHON_MODULES}'cubical_complex', ")
    set(GUDHI_CYTHON_MODULES "${GUDHI_CYTHON_MODULES}'periodic_cubical_complex', ")
    set(GUDHI_CYTHON_MODULES "${GUDHI_CYTHON_MODULES}'reader_utils', ")
    set(GUDHI_CYTHON_MODULES "${GUDHI_CYTHON_MODULES}'witness_complex', ")
    set(GUDHI_CYTHON_MODULES "${GUDHI_CYTHON_MODULES}'strong_witness_complex', ")
    set(GUDHI_PYBIND11_MODULES "${GUDHI_PYBIND11_MODULES}'clustering/_tomato', ")
    set(GUDHI_PYBIND11_MODULES "${GUDHI_PYBIND11_MODULES}'hera/wasserstein', ")
    set(GUDHI_PYBIND11_MODULES "${GUDHI_PYBIND11_MODULES}'hera/bottleneck', ")
    set(GUDHI_CYTHON_MODULES "${GUDHI_CYTHON_MODULES}'nerve_gic', ")
    if (NOT CGAL_VERSION VERSION_LESS 4.11.0)
      set(GUDHI_PYBIND11_MODULES "${GUDHI_PYBIND11_MODULES}'datasets/generators/_points', ")
      set(GUDHI_PYBIND11_MODULES "${GUDHI_PYBIND11_MODULES}'bottleneck', ")
    endif ()
    if (NOT CGAL_WITH_EIGEN3_VERSION VERSION_LESS 4.11.0)
      set(GUDHI_CYTHON_MODULES "${GUDHI_CYTHON_MODULES}'subsampling', ")
      set(GUDHI_CYTHON_MODULES "${GUDHI_CYTHON_MODULES}'tangential_complex', ")
      set(GUDHI_CYTHON_MODULES "${GUDHI_CYTHON_MODULES}'euclidean_witness_complex', ")
      set(GUDHI_CYTHON_MODULES "${GUDHI_CYTHON_MODULES}'euclidean_strong_witness_complex', ")
    endif ()
    if (NOT CGAL_WITH_EIGEN3_VERSION VERSION_LESS 5.1.0)
      set(GUDHI_CYTHON_MODULES "${GUDHI_CYTHON_MODULES}'alpha_complex', ")
    endif ()

    # from windows vcpkg eigen 3.4.0#2 : build fails with
    # error C2440: '<function-style-cast>': cannot convert from 'Eigen::EigenBase<Derived>::Index' to '__gmp_expr<mpq_t,mpq_t>'
    # cf. https://gitlab.com/libeigen/eigen/-/issues/2476
    # Workaround is to compile with '-DEIGEN_DEFAULT_DENSE_INDEX_TYPE=int'
    if (FORCE_EIGEN_DEFAULT_DENSE_INDEX_TYPE_TO_INT)
      set(GUDHI_PYTHON_EXTRA_COMPILE_ARGS "${GUDHI_PYTHON_EXTRA_COMPILE_ARGS}'-DEIGEN_DEFAULT_DENSE_INDEX_TYPE=int', ")
    endif()


    add_gudhi_debug_info("Boost version ${Boost_VERSION}")
    if(CGAL_FOUND)
      if(NOT CGAL_VERSION VERSION_LESS 5.3.0)
        # CGAL_HEADER_ONLY has been dropped for CGAL >= 5.3. Only the header-only version is supported.
        set(CGAL_HEADER_ONLY True)
      endif(NOT CGAL_VERSION VERSION_LESS 5.3.0)
      # Add CGAL compilation args
      if(CGAL_HEADER_ONLY)
        add_gudhi_debug_info("CGAL header only version ${CGAL_VERSION}")
        set(GUDHI_PYTHON_EXTRA_COMPILE_ARGS "${GUDHI_PYTHON_EXTRA_COMPILE_ARGS}'-DCGAL_HEADER_ONLY', ")
      else(CGAL_HEADER_ONLY)
        add_gudhi_debug_info("CGAL version ${CGAL_VERSION}")
        add_GUDHI_PYTHON_lib("${CGAL_LIBRARY}")
        add_GUDHI_PYTHON_lib_dir(${CGAL_LIBRARIES_DIR})
        message("** Add CGAL ${CGAL_LIBRARIES_DIR}")
        # If CGAL is not header only, CGAL library may link with boost system,
        if(CMAKE_BUILD_TYPE MATCHES Debug)
          add_GUDHI_PYTHON_lib("${Boost_SYSTEM_LIBRARY_DEBUG}")
        else()
          add_GUDHI_PYTHON_lib("${Boost_SYSTEM_LIBRARY_RELEASE}")
        endif()
        add_GUDHI_PYTHON_lib_dir(${Boost_LIBRARY_DIRS})
        message("** Add Boost ${Boost_LIBRARY_DIRS}")
      endif(CGAL_HEADER_ONLY)
      # GMP and GMPXX are not required, but if present, CGAL will link with them.
      if(GMP_FOUND)
        add_gudhi_debug_info("GMP_LIBRARIES = ${GMP_LIBRARIES}")
        set(GUDHI_PYTHON_EXTRA_COMPILE_ARGS "${GUDHI_PYTHON_EXTRA_COMPILE_ARGS}'-DCGAL_USE_GMP', ")
        add_GUDHI_PYTHON_lib("${GMP_LIBRARIES}")
        if(NOT GMP_LIBRARIES_DIR)
          get_filename_component(GMP_LIBRARIES_DIR ${GMP_LIBRARIES} PATH)
          message("GMP_LIBRARIES_DIR from GMP_LIBRARIES set to ${GMP_LIBRARIES_DIR}")
        endif(NOT GMP_LIBRARIES_DIR)
        add_GUDHI_PYTHON_lib_dir(${GMP_LIBRARIES_DIR})
        message("** Add gmp ${GMP_LIBRARIES_DIR}")
        # When FORCE_CGAL_NOT_TO_BUILD_WITH_GMPXX is set, not defining CGAL_USE_GMPXX is sufficient enough
        if(GMPXX_FOUND)
          add_gudhi_debug_info("GMPXX_LIBRARIES = ${GMPXX_LIBRARIES}")
          set(GUDHI_PYTHON_EXTRA_COMPILE_ARGS "${GUDHI_PYTHON_EXTRA_COMPILE_ARGS}'-DCGAL_USE_GMPXX', ")
          add_GUDHI_PYTHON_lib("${GMPXX_LIBRARIES}")
          add_GUDHI_PYTHON_lib_dir(${GMPXX_LIBRARIES_DIR})
          message("** Add gmpxx ${GMPXX_LIBRARIES_DIR}")
        endif()
      endif(GMP_FOUND)
      if(MPFR_FOUND)
        add_gudhi_debug_info("MPFR_LIBRARIES = ${MPFR_LIBRARIES}")
        set(GUDHI_PYTHON_EXTRA_COMPILE_ARGS "${GUDHI_PYTHON_EXTRA_COMPILE_ARGS}'-DCGAL_USE_MPFR', ")
        add_GUDHI_PYTHON_lib("${MPFR_LIBRARIES}")
        # In case CGAL is not header only, all MPFR variables are set except MPFR_LIBRARIES_DIR - Just set it
        if(NOT MPFR_LIBRARIES_DIR)
          get_filename_component(MPFR_LIBRARIES_DIR ${MPFR_LIBRARIES} PATH)
          message("MPFR_LIBRARIES_DIR from MPFR_LIBRARIES set to ${MPFR_LIBRARIES_DIR}")
        endif(NOT MPFR_LIBRARIES_DIR)
        add_GUDHI_PYTHON_lib_dir(${MPFR_LIBRARIES_DIR})
        message("** Add mpfr ${MPFR_LIBRARIES_DIR}")
      endif(MPFR_FOUND)
    endif(CGAL_FOUND)

    # Specific for Mac
    if (${CMAKE_SYSTEM_NAME} MATCHES "Darwin")
        set(GUDHI_PYTHON_EXTRA_COMPILE_ARGS "${GUDHI_PYTHON_EXTRA_COMPILE_ARGS}'-mmacosx-version-min=10.14', ")
        set(GUDHI_PYTHON_EXTRA_LINK_ARGS "${GUDHI_PYTHON_EXTRA_LINK_ARGS}'-mmacosx-version-min=10.14', ")
    endif(${CMAKE_SYSTEM_NAME} MATCHES "Darwin")

    # Loop on INCLUDE_DIRECTORIES PROPERTY
    get_property(GUDHI_INCLUDE_DIRECTORIES DIRECTORY ${CMAKE_CURRENT_SOURCE_DIR} PROPERTY INCLUDE_DIRECTORIES)
    foreach(GUDHI_INCLUDE_DIRECTORY ${GUDHI_INCLUDE_DIRECTORIES})
      set(GUDHI_PYTHON_INCLUDE_DIRS "${GUDHI_PYTHON_INCLUDE_DIRS}'${GUDHI_INCLUDE_DIRECTORY}', ")
    endforeach()
    set(GUDHI_PYTHON_INCLUDE_DIRS "${GUDHI_PYTHON_INCLUDE_DIRS}'${CMAKE_SOURCE_DIR}/${GUDHI_PYTHON_PATH}/include', ")

    if (TBB_FOUND AND WITH_GUDHI_USE_TBB)
      add_gudhi_debug_info("TBB version ${TBB_INTERFACE_VERSION} found and used")
      set(GUDHI_PYTHON_EXTRA_COMPILE_ARGS "${GUDHI_PYTHON_EXTRA_COMPILE_ARGS}'-DGUDHI_USE_TBB', ")
      if((CMAKE_BUILD_TYPE MATCHES Debug) AND TBB_DEBUG_LIBRARY)
        add_GUDHI_PYTHON_lib("${TBB_DEBUG_LIBRARY}")
        add_GUDHI_PYTHON_lib("${TBB_MALLOC_DEBUG_LIBRARY}")
      else()
        add_GUDHI_PYTHON_lib("${TBB_RELEASE_LIBRARY}")
        add_GUDHI_PYTHON_lib("${TBB_MALLOC_RELEASE_LIBRARY}")
      endif()
      add_GUDHI_PYTHON_lib_dir(${TBB_LIBRARY_DIRS})
      message("** Add tbb ${TBB_LIBRARY_DIRS}")
      set(GUDHI_PYTHON_INCLUDE_DIRS "${GUDHI_PYTHON_INCLUDE_DIRS}'${TBB_INCLUDE_DIRS}', ")
    endif()

    if(DEBUG_TRACES)
      set(GUDHI_PYTHON_EXTRA_COMPILE_ARGS "${GUDHI_PYTHON_EXTRA_COMPILE_ARGS}'-DDEBUG_TRACES', ")
    endif(DEBUG_TRACES)

    if(UNIX AND WITH_GUDHI_PYTHON_RUNTIME_LIBRARY_DIRS)
      set( GUDHI_PYTHON_RUNTIME_LIBRARY_DIRS "${GUDHI_PYTHON_LIBRARY_DIRS}")
    endif(UNIX AND WITH_GUDHI_PYTHON_RUNTIME_LIBRARY_DIRS)

    # Generate setup.py file to cythonize Gudhi - This file must be named setup.py by convention
    configure_file(setup.py.in "${CMAKE_CURRENT_BINARY_DIR}/setup.py" @ONLY)

    # Generate gudhi/__init__.py
    file(MAKE_DIRECTORY "${CMAKE_CURRENT_BINARY_DIR}/gudhi")
    configure_file("gudhi/__init__.py.in" "${CMAKE_CURRENT_BINARY_DIR}/gudhi/__init__.py" @ONLY)

    # Other .py files
    file(COPY "gudhi/persistence_graphical_tools.py" DESTINATION "${CMAKE_CURRENT_BINARY_DIR}/gudhi")
    file(COPY "gudhi/representations" DESTINATION "${CMAKE_CURRENT_BINARY_DIR}/gudhi/")
    file(COPY "gudhi/sklearn" DESTINATION "${CMAKE_CURRENT_BINARY_DIR}/gudhi/")
    file(COPY "gudhi/wasserstein" DESTINATION "${CMAKE_CURRENT_BINARY_DIR}/gudhi")
    file(COPY "gudhi/tensorflow" DESTINATION "${CMAKE_CURRENT_BINARY_DIR}/gudhi")
    file(COPY "gudhi/point_cloud" DESTINATION "${CMAKE_CURRENT_BINARY_DIR}/gudhi")
    file(COPY "gudhi/clustering" DESTINATION "${CMAKE_CURRENT_BINARY_DIR}/gudhi" FILES_MATCHING PATTERN "*.py")
    file(COPY "gudhi/weighted_rips_complex.py" DESTINATION "${CMAKE_CURRENT_BINARY_DIR}/gudhi")
    file(COPY "gudhi/dtm_rips_complex.py" DESTINATION "${CMAKE_CURRENT_BINARY_DIR}/gudhi")
    file(COPY "gudhi/hera/__init__.py" DESTINATION "${CMAKE_CURRENT_BINARY_DIR}/gudhi/hera")
    file(COPY "gudhi/datasets" DESTINATION "${CMAKE_CURRENT_BINARY_DIR}/gudhi" FILES_MATCHING PATTERN "*.py")
    file(COPY "gudhi/sklearn" DESTINATION "${CMAKE_CURRENT_BINARY_DIR}/gudhi/")


    # Some files for pip package
    file(COPY "introduction.rst" DESTINATION "${CMAKE_CURRENT_BINARY_DIR}/")
    file(COPY "pyproject.toml" DESTINATION "${CMAKE_CURRENT_BINARY_DIR}/")

    add_custom_command(
        OUTPUT gudhi.so
        WORKING_DIRECTORY ${CMAKE_CURRENT_BINARY_DIR}
        COMMAND ${PYTHON_EXECUTABLE} "${CMAKE_CURRENT_BINARY_DIR}/setup.py" "build_ext" "--inplace")

    add_custom_target(python ALL DEPENDS gudhi.so
                      COMMENT "Do not forget to add ${CMAKE_CURRENT_BINARY_DIR}/ to your PYTHONPATH before using examples or tests")

  # Path separator management for windows
  if (WIN32)
    set(GUDHI_PYTHON_PATH_ENV "PYTHONPATH=${CMAKE_CURRENT_BINARY_DIR};$ENV{PYTHONPATH}")
  else(WIN32)
    set(GUDHI_PYTHON_PATH_ENV "PYTHONPATH=${CMAKE_CURRENT_BINARY_DIR}:$ENV{PYTHONPATH}")
  endif(WIN32)
  # Documentation generation is available through sphinx - requires all modules
  # Make it first as sphinx test is by far the longest test which is nice when testing in parallel
  if(SPHINX_PATH)
    if(SPHINX_PARAMLINKS_FOUND)
      if(PYTHON_DOCS_THEME_FOUND)
        if(MATPLOTLIB_FOUND)
          if(NUMPY_FOUND)
            if(SCIPY_FOUND)
              if(SKLEARN_FOUND)
                if(OT_FOUND)
                  if(NOT CGAL_WITH_EIGEN3_VERSION VERSION_LESS 5.1.0)
                    set (GUDHI_SPHINX_MESSAGE "Generating API documentation with Sphinx in ${CMAKE_CURRENT_BINARY_DIR}/sphinx/")
                    # User warning - Sphinx is a static pages generator, and configured to work fine with user_version
                    # Images and biblio warnings because not found on developer version
                    if (GUDHI_PYTHON_PATH STREQUAL "src/python")
                      set (GUDHI_SPHINX_MESSAGE "${GUDHI_SPHINX_MESSAGE} \n WARNING : Sphinx is configured for user version, you run it on developer version. Images and biblio will miss")
                    endif()
                    # sphinx target requires gudhi.so, because conf.py reads gudhi version from it
                    add_custom_target(sphinx
                        WORKING_DIRECTORY ${CMAKE_CURRENT_SOURCE_DIR}/doc
                        COMMAND ${CMAKE_COMMAND} -E env "${GUDHI_PYTHON_PATH_ENV}"
                        ${SPHINX_PATH} -b html ${CMAKE_CURRENT_SOURCE_DIR}/doc ${CMAKE_CURRENT_BINARY_DIR}/sphinx
                        DEPENDS "${CMAKE_CURRENT_BINARY_DIR}/gudhi.so"
                        COMMENT "${GUDHI_SPHINX_MESSAGE}" VERBATIM)
                    add_test(NAME sphinx_py_test
                             WORKING_DIRECTORY ${CMAKE_CURRENT_BINARY_DIR}
                             COMMAND ${CMAKE_COMMAND} -E env "${GUDHI_PYTHON_PATH_ENV}"
                             ${SPHINX_PATH} -b doctest ${CMAKE_CURRENT_SOURCE_DIR}/doc ${CMAKE_CURRENT_BINARY_DIR}/doctest)
                    # Set missing or not modules
                    set(GUDHI_MODULES ${GUDHI_MODULES} "python-documentation" CACHE INTERNAL "GUDHI_MODULES")
                  else(NOT CGAL_WITH_EIGEN3_VERSION VERSION_LESS 5.1.0)
                    message("++ Python documentation module will not be compiled because it requires a Eigen3 and CGAL version >= 5.1.0")
                    set(GUDHI_MISSING_MODULES ${GUDHI_MISSING_MODULES} "python-documentation" CACHE INTERNAL "GUDHI_MISSING_MODULES")
                  endif(NOT CGAL_WITH_EIGEN3_VERSION VERSION_LESS 5.1.0)
                else(OT_FOUND)
                  message("++ Python documentation module will not be compiled because POT was not found")
                  set(GUDHI_MISSING_MODULES ${GUDHI_MISSING_MODULES} "python-documentation" CACHE INTERNAL "GUDHI_MISSING_MODULES")
                endif(OT_FOUND)
              else(SKLEARN_FOUND)
                message("++ Python documentation module will not be compiled because scikit-learn was not found")
                set(GUDHI_MISSING_MODULES ${GUDHI_MISSING_MODULES} "python-documentation" CACHE INTERNAL "GUDHI_MISSING_MODULES")
              endif(SKLEARN_FOUND)
            else(SCIPY_FOUND)
              message("++ Python documentation module will not be compiled because scipy was not found")
              set(GUDHI_MISSING_MODULES ${GUDHI_MISSING_MODULES} "python-documentation" CACHE INTERNAL "GUDHI_MISSING_MODULES")
            endif(SCIPY_FOUND)
          else(NUMPY_FOUND)
            message("++ Python documentation module will not be compiled because numpy was not found")
            set(GUDHI_MISSING_MODULES ${GUDHI_MISSING_MODULES} "python-documentation" CACHE INTERNAL "GUDHI_MISSING_MODULES")
          endif(NUMPY_FOUND)
        else(MATPLOTLIB_FOUND)
          message("++ Python documentation module will not be compiled because matplotlib was not found")
          set(GUDHI_MISSING_MODULES ${GUDHI_MISSING_MODULES} "python-documentation" CACHE INTERNAL "GUDHI_MISSING_MODULES")
        endif(MATPLOTLIB_FOUND)
      else(PYTHON_DOCS_THEME_FOUND)
        message("++ Python documentation module will not be compiled because python-docs-theme was not found")
        set(GUDHI_MISSING_MODULES ${GUDHI_MISSING_MODULES} "python-documentation" CACHE INTERNAL "GUDHI_MISSING_MODULES")
      endif(PYTHON_DOCS_THEME_FOUND)
    else(SPHINX_PARAMLINKS_FOUND)
      message("++ Python documentation module will not be compiled because sphinxcontrib-paramlinks was not found")
      set(GUDHI_MISSING_MODULES ${GUDHI_MISSING_MODULES} "python-documentation" CACHE INTERNAL "GUDHI_MISSING_MODULES")
    endif(SPHINX_PARAMLINKS_FOUND)
  else(SPHINX_PATH)
    message("++ Python documentation module will not be compiled because sphinx and sphinxcontrib-bibtex were not found")
    set(GUDHI_MISSING_MODULES ${GUDHI_MISSING_MODULES} "python-documentation" CACHE INTERNAL "GUDHI_MISSING_MODULES")
  endif(SPHINX_PATH)


    # Test examples
    if (NOT CGAL_WITH_EIGEN3_VERSION VERSION_LESS 5.1.0)
      # Bottleneck and Alpha
      add_test(NAME alpha_rips_persistence_bottleneck_distance_py_test
               WORKING_DIRECTORY ${CMAKE_CURRENT_BINARY_DIR}
               COMMAND ${CMAKE_COMMAND} -E env "${GUDHI_PYTHON_PATH_ENV}"
               ${PYTHON_EXECUTABLE} "${CMAKE_CURRENT_SOURCE_DIR}/example/alpha_rips_persistence_bottleneck_distance.py"
               -f ${CMAKE_SOURCE_DIR}/data/points/tore3D_300.off -t 0.15 -d 3)
    endif (NOT CGAL_WITH_EIGEN3_VERSION VERSION_LESS 5.1.0)
    if (NOT CGAL_WITH_EIGEN3_VERSION VERSION_LESS 4.11.0)
      # Tangential
      add_test(NAME tangential_complex_plain_homology_from_off_file_example_py_test
               WORKING_DIRECTORY ${CMAKE_CURRENT_BINARY_DIR}
               COMMAND ${CMAKE_COMMAND} -E env "${GUDHI_PYTHON_PATH_ENV}"
               ${PYTHON_EXECUTABLE} "${CMAKE_CURRENT_SOURCE_DIR}/example/tangential_complex_plain_homology_from_off_file_example.py"
               --no-diagram -i 2 -f ${CMAKE_SOURCE_DIR}/data/points/tore3D_300.off)

      add_gudhi_py_test(test_tangential_complex)

      # Witness complex
      add_test(NAME euclidean_strong_witness_complex_diagram_persistence_from_off_file_example_py_test
               WORKING_DIRECTORY ${CMAKE_CURRENT_BINARY_DIR}
               COMMAND ${CMAKE_COMMAND} -E env "${GUDHI_PYTHON_PATH_ENV}"
               ${PYTHON_EXECUTABLE} "${CMAKE_CURRENT_SOURCE_DIR}/example/euclidean_strong_witness_complex_diagram_persistence_from_off_file_example.py"
               --no-diagram -f ${CMAKE_SOURCE_DIR}/data/points/tore3D_300.off -a 1.0 -n 20 -d 2)

      add_test(NAME euclidean_witness_complex_diagram_persistence_from_off_file_example_py_test
               WORKING_DIRECTORY ${CMAKE_CURRENT_BINARY_DIR}
               COMMAND ${CMAKE_COMMAND} -E env "${GUDHI_PYTHON_PATH_ENV}"
               ${PYTHON_EXECUTABLE} "${CMAKE_CURRENT_SOURCE_DIR}/example/euclidean_witness_complex_diagram_persistence_from_off_file_example.py"
               --no-diagram -f ${CMAKE_SOURCE_DIR}/data/points/tore3D_300.off -a 1.0 -n 20 -d 2)

      # Subsampling
      add_gudhi_py_test(test_subsampling)

    endif (NOT CGAL_WITH_EIGEN3_VERSION VERSION_LESS 4.11.0)
    if (NOT CGAL_VERSION VERSION_LESS 4.11.0)
      # Bottleneck
      add_test(NAME bottleneck_basic_example_py_test
               WORKING_DIRECTORY ${CMAKE_CURRENT_BINARY_DIR}
               COMMAND ${CMAKE_COMMAND} -E env "${GUDHI_PYTHON_PATH_ENV}"
               ${PYTHON_EXECUTABLE} "${CMAKE_CURRENT_SOURCE_DIR}/example/bottleneck_basic_example.py")

      add_gudhi_py_test(test_bottleneck_distance)
    endif (NOT CGAL_VERSION VERSION_LESS 4.11.0)

    # Cover complex
    file(COPY ${CMAKE_SOURCE_DIR}/data/points/human.off DESTINATION ${CMAKE_CURRENT_BINARY_DIR}/)
    file(COPY ${CMAKE_SOURCE_DIR}/data/points/COIL_database/lucky_cat.off DESTINATION ${CMAKE_CURRENT_BINARY_DIR}/)
    file(COPY ${CMAKE_SOURCE_DIR}/data/points/COIL_database/lucky_cat_PCA1 DESTINATION ${CMAKE_CURRENT_BINARY_DIR}/)
    add_test(NAME cover_complex_nerve_example_py_test
             WORKING_DIRECTORY ${CMAKE_CURRENT_BINARY_DIR}
             COMMAND ${CMAKE_COMMAND} -E env "${GUDHI_PYTHON_PATH_ENV}"
             ${PYTHON_EXECUTABLE} "${CMAKE_CURRENT_SOURCE_DIR}/example/nerve_of_a_covering.py"
             -f human.off -c 2 -r 10 -g 0.3)

    add_test(NAME cover_complex_coordinate_gic_example_py_test
             WORKING_DIRECTORY ${CMAKE_CURRENT_BINARY_DIR}
             COMMAND ${CMAKE_COMMAND} -E env "${GUDHI_PYTHON_PATH_ENV}"
             ${PYTHON_EXECUTABLE} "${CMAKE_CURRENT_SOURCE_DIR}/example/coordinate_graph_induced_complex.py"
             -f human.off -c 0 -v)

    add_test(NAME cover_complex_functional_gic_example_py_test
             WORKING_DIRECTORY ${CMAKE_CURRENT_BINARY_DIR}
             COMMAND ${CMAKE_COMMAND} -E env "${GUDHI_PYTHON_PATH_ENV}"
             ${PYTHON_EXECUTABLE} "${CMAKE_CURRENT_SOURCE_DIR}/example/functional_graph_induced_complex.py"
             -o lucky_cat.off
             -f lucky_cat_PCA1 -v)

    add_test(NAME cover_complex_voronoi_gic_example_py_test
             WORKING_DIRECTORY ${CMAKE_CURRENT_BINARY_DIR}
             COMMAND ${CMAKE_COMMAND} -E env "${GUDHI_PYTHON_PATH_ENV}"
             ${PYTHON_EXECUTABLE} "${CMAKE_CURRENT_SOURCE_DIR}/example/voronoi_graph_induced_complex.py"
             -f human.off -n 700 -v)

<<<<<<< HEAD
    endif (NOT CGAL_VERSION VERSION_LESS 4.11.0)
=======
    add_gudhi_py_test(test_cover_complex)
>>>>>>> a82da7ef

    if (NOT CGAL_WITH_EIGEN3_VERSION VERSION_LESS 5.1.0)
      # Alpha
      add_test(NAME alpha_complex_from_points_example_py_test
               WORKING_DIRECTORY ${CMAKE_CURRENT_BINARY_DIR}
               COMMAND ${CMAKE_COMMAND} -E env "${GUDHI_PYTHON_PATH_ENV}"
               ${PYTHON_EXECUTABLE} "${CMAKE_CURRENT_SOURCE_DIR}/example/alpha_complex_from_points_example.py")
      add_test(NAME alpha_complex_from_generated_points_on_sphere_example_py_test
               WORKING_DIRECTORY ${CMAKE_CURRENT_BINARY_DIR}
               COMMAND ${CMAKE_COMMAND} -E env "${GUDHI_PYTHON_PATH_ENV}"
               ${PYTHON_EXECUTABLE} "${CMAKE_CURRENT_SOURCE_DIR}/example/alpha_complex_from_generated_points_on_sphere_example.py")
      add_test(NAME alpha_complex_diagram_persistence_from_off_file_example_py_test
             WORKING_DIRECTORY ${CMAKE_CURRENT_BINARY_DIR}
             COMMAND ${CMAKE_COMMAND} -E env "${GUDHI_PYTHON_PATH_ENV}"
             ${PYTHON_EXECUTABLE} "${CMAKE_CURRENT_SOURCE_DIR}/example/alpha_complex_diagram_persistence_from_off_file_example.py"
             --no-diagram -f ${CMAKE_SOURCE_DIR}/data/points/tore3D_300.off)
      add_gudhi_py_test(test_alpha_complex)
    endif (NOT CGAL_WITH_EIGEN3_VERSION VERSION_LESS 5.1.0)

    if (NOT CGAL_WITH_EIGEN3_VERSION VERSION_LESS 4.11.0)
      # Euclidean witness
      add_gudhi_py_test(test_euclidean_witness_complex)

      # Datasets generators
      add_gudhi_py_test(test_datasets_generators) # TODO separate full python datasets generators in another test file independent from CGAL ?

    endif (NOT CGAL_WITH_EIGEN3_VERSION VERSION_LESS 4.11.0)

    # Cubical
    add_test(NAME periodic_cubical_complex_barcode_persistence_from_perseus_file_example_py_test
             WORKING_DIRECTORY ${CMAKE_CURRENT_BINARY_DIR}
             COMMAND ${CMAKE_COMMAND} -E env "${GUDHI_PYTHON_PATH_ENV}"
             ${PYTHON_EXECUTABLE} "${CMAKE_CURRENT_SOURCE_DIR}/example/periodic_cubical_complex_barcode_persistence_from_perseus_file_example.py"
             --no-barcode -f ${CMAKE_SOURCE_DIR}/data/bitmap/CubicalTwoSphere.txt)

    add_test(NAME random_cubical_complex_persistence_example_py_test
             WORKING_DIRECTORY ${CMAKE_CURRENT_BINARY_DIR}
             COMMAND ${CMAKE_COMMAND} -E env "${GUDHI_PYTHON_PATH_ENV}"
             ${PYTHON_EXECUTABLE} "${CMAKE_CURRENT_SOURCE_DIR}/example/random_cubical_complex_persistence_example.py"
             10 10 10)

    add_gudhi_py_test(test_cubical_complex)

    # Rips
    add_test(NAME rips_complex_diagram_persistence_from_distance_matrix_file_example_py_test
             WORKING_DIRECTORY ${CMAKE_CURRENT_BINARY_DIR}
             COMMAND ${CMAKE_COMMAND} -E env "${GUDHI_PYTHON_PATH_ENV}"
             ${PYTHON_EXECUTABLE} "${CMAKE_CURRENT_SOURCE_DIR}/example/rips_complex_diagram_persistence_from_distance_matrix_file_example.py"
             --no-diagram -f ${CMAKE_SOURCE_DIR}/data/distance_matrix/lower_triangular_distance_matrix.csv -s , -e 12.0 -d 3)

    add_test(NAME rips_complex_diagram_persistence_from_off_file_example_py_test
             WORKING_DIRECTORY ${CMAKE_CURRENT_BINARY_DIR}
             COMMAND ${CMAKE_COMMAND} -E env "${GUDHI_PYTHON_PATH_ENV}"
             ${PYTHON_EXECUTABLE} ${CMAKE_CURRENT_SOURCE_DIR}/example/rips_complex_diagram_persistence_from_off_file_example.py
             --no-diagram -f ${CMAKE_SOURCE_DIR}/data/points/tore3D_300.off  -e 0.25 -d 3)

    add_test(NAME rips_complex_from_points_example_py_test
             WORKING_DIRECTORY ${CMAKE_CURRENT_BINARY_DIR}
             COMMAND ${CMAKE_COMMAND} -E env "${GUDHI_PYTHON_PATH_ENV}"
             ${PYTHON_EXECUTABLE} ${CMAKE_CURRENT_SOURCE_DIR}/example/rips_complex_from_points_example.py)

    add_gudhi_py_test(test_rips_complex)

    # Simplex tree
    add_test(NAME simplex_tree_example_py_test
             WORKING_DIRECTORY ${CMAKE_CURRENT_BINARY_DIR}
             COMMAND ${CMAKE_COMMAND} -E env "${GUDHI_PYTHON_PATH_ENV}"
             ${PYTHON_EXECUTABLE} ${CMAKE_CURRENT_SOURCE_DIR}/example/simplex_tree_example.py)

    add_gudhi_py_test(test_simplex_tree)
    add_gudhi_py_test(test_simplex_generators)

    # Witness
    add_test(NAME witness_complex_from_nearest_landmark_table_py_test
             WORKING_DIRECTORY ${CMAKE_CURRENT_BINARY_DIR}
             COMMAND ${CMAKE_COMMAND} -E env "${GUDHI_PYTHON_PATH_ENV}"
             ${PYTHON_EXECUTABLE} ${CMAKE_CURRENT_SOURCE_DIR}/example/witness_complex_from_nearest_landmark_table.py)

    add_gudhi_py_test(test_witness_complex)

    # Reader utils
    add_gudhi_py_test(test_reader_utils)
    add_gudhi_py_test(test_off)

    # Wasserstein
    if(OT_FOUND)
      # EagerPy dependency because of enable_autodiff=True
      if(EAGERPY_FOUND)
        add_gudhi_py_test(test_wasserstein_distance)
      endif()

      add_gudhi_py_test(test_wasserstein_barycenter)

      if(TORCH_FOUND AND TENSORFLOW_FOUND AND EAGERPY_FOUND)
        add_gudhi_py_test(test_wasserstein_with_tensors)
      endif()
    endif()

    # Representations
    if(SKLEARN_FOUND AND MATPLOTLIB_FOUND AND OT_FOUND AND NOT CGAL_VERSION VERSION_LESS 4.11.0)
      add_gudhi_py_test(test_representations)
    endif()

    # Differentiation
    if(TENSORFLOW_FOUND)
      add_gudhi_py_test(test_diff)
    endif()

    # Betti curves
    if(SKLEARN_FOUND AND SCIPY_FOUND)
      add_gudhi_py_test(test_betti_curve_representations)
    endif()

    # Representations preprocessing
    if(SKLEARN_FOUND)
      add_gudhi_py_test(test_representations_preprocessing)
    endif()

    # Time Delay
    add_gudhi_py_test(test_time_delay)

    # DTM
    if(SCIPY_FOUND AND SKLEARN_FOUND AND TORCH_FOUND AND HNSWLIB_FOUND AND PYKEOPS_FOUND AND EAGERPY_FOUND)
      add_gudhi_py_test(test_knn)
      add_gudhi_py_test(test_dtm)
    endif()

    # Tomato
    if(SCIPY_FOUND AND SKLEARN_FOUND)
      add_gudhi_py_test(test_tomato)
    endif()

    # Weighted Rips
    if(SCIPY_FOUND)
      add_gudhi_py_test(test_weighted_rips_complex)
    endif()

    # DTM Rips
    if(SCIPY_FOUND)
      add_gudhi_py_test(test_dtm_rips_complex)
    endif()

    # Cover complex
    if(SKLEARN_FOUND AND CGAL_FOUND)
      add_gudhi_py_test(test_cover_complex)
    endif()

    # Fetch remote datasets
    if(WITH_GUDHI_REMOTE_TEST)
      add_gudhi_py_test(test_remote_datasets)
    endif()

    # sklearn
    if(SKLEARN_FOUND)
      add_gudhi_py_test(test_sklearn_cubical_persistence)
    endif()

    # persistence graphical tools
    if(MATPLOTLIB_FOUND)
      add_gudhi_py_test(test_persistence_graphical_tools)
    endif()

    # Set missing or not modules
    set(GUDHI_MODULES ${GUDHI_MODULES} "python" CACHE INTERNAL "GUDHI_MODULES")
  else(NUMPY_FOUND AND PYBIND11_FOUND AND CYTHON_FOUND)
    message("++ Python module will not be compiled because numpy and/or cython and/or pybind11 was/were not found")
    set(GUDHI_MISSING_MODULES ${GUDHI_MISSING_MODULES} "python" CACHE INTERNAL "GUDHI_MISSING_MODULES")
  endif(NUMPY_FOUND AND PYBIND11_FOUND AND CYTHON_FOUND)
else(PYTHONINTERP_FOUND)
  message("++ Python module will not be compiled because no Python interpreter was found")
  set(GUDHI_MISSING_MODULES ${GUDHI_MISSING_MODULES} "python" CACHE INTERNAL "GUDHI_MISSING_MODULES")
endif(PYTHONINTERP_FOUND)<|MERGE_RESOLUTION|>--- conflicted
+++ resolved
@@ -465,11 +465,7 @@
              ${PYTHON_EXECUTABLE} "${CMAKE_CURRENT_SOURCE_DIR}/example/voronoi_graph_induced_complex.py"
              -f human.off -n 700 -v)
 
-<<<<<<< HEAD
-    endif (NOT CGAL_VERSION VERSION_LESS 4.11.0)
-=======
     add_gudhi_py_test(test_cover_complex)
->>>>>>> a82da7ef
 
     if (NOT CGAL_WITH_EIGEN3_VERSION VERSION_LESS 5.1.0)
       # Alpha
