project(Cython)

function( add_GUDHI_PYTHON_lib THE_LIB )
  if(EXISTS ${THE_LIB})
    get_filename_component(THE_LIB_FILE_NAME ${THE_LIB} NAME_WE)
    if(WIN32)
      message("++ ${THE_LIB} => THE_LIB_FILE_NAME = ${THE_LIB_FILE_NAME}")
      set(GUDHI_PYTHON_LIBRARIES "${GUDHI_PYTHON_LIBRARIES}'${THE_LIB_FILE_NAME}', " PARENT_SCOPE)
    else(WIN32)
      STRING(REGEX REPLACE "lib" "" UNIX_LIB_FILE_NAME ${THE_LIB_FILE_NAME})
      message("++ ${THE_LIB} => UNIX_LIB_FILE_NAME = ${UNIX_LIB_FILE_NAME}")
      set(GUDHI_PYTHON_LIBRARIES "${GUDHI_PYTHON_LIBRARIES}'${UNIX_LIB_FILE_NAME}', " PARENT_SCOPE)
    endif(WIN32)
  endif(EXISTS ${THE_LIB})
endfunction( add_GUDHI_PYTHON_lib )

function( add_GUDHI_PYTHON_lib_dir THE_LIB_DIR )
  # deals when it is not set - error on windows
  if(EXISTS ${THE_LIB_DIR})
    set(GUDHI_PYTHON_LIBRARY_DIRS "${GUDHI_PYTHON_LIBRARY_DIRS}'${THE_LIB_DIR}', " PARENT_SCOPE)
  else()
    message("add_GUDHI_PYTHON_lib_dir - '${THE_LIB_DIR}' does not exist")
  endif()
endfunction( add_GUDHI_PYTHON_lib_dir )

# THE_TEST is the python test file name (without .py extension) containing tests functions
function( add_gudhi_py_test THE_TEST )
  if(PYTEST_FOUND)
    # use ${PYTHON_EXECUTABLE} -B, otherwise a __pycache__ directory is created in sources by python
    # use py.test no cache provider, otherwise a .cache file is created in sources by py.test
    add_test(NAME ${THE_TEST}_py_test
             WORKING_DIRECTORY ${CMAKE_CURRENT_BINARY_DIR}
             COMMAND ${PYTHON_EXECUTABLE} -B -m pytest -p no:cacheprovider ${CMAKE_CURRENT_SOURCE_DIR}/test/${THE_TEST}.py)
  endif()
endfunction( add_gudhi_py_test )

# Set gudhi.__debug_info__
# WARNING : to be done before setup.py.in configure_file
function( add_gudhi_debug_info DEBUG_INFO )
  set(GUDHI_PYTHON_DEBUG_INFO "${GUDHI_PYTHON_DEBUG_INFO}    \"${DEBUG_INFO}\\n\" \\\n" PARENT_SCOPE)
endfunction( add_gudhi_debug_info )

if(PYTHONINTERP_FOUND)
  if(PYBIND11_FOUND)
    add_gudhi_debug_info("Pybind11 version ${PYBIND11_VERSION}")
    set(GUDHI_PYTHON_MODULES "${GUDHI_PYTHON_MODULES}'bottleneck', ")
    set(GUDHI_PYTHON_MODULES_EXTRA "${GUDHI_PYTHON_MODULES_EXTRA}'hera', ")
    set(GUDHI_PYTHON_MODULES_EXTRA "${GUDHI_PYTHON_MODULES_EXTRA}'clustering', ")
    set(GUDHI_PYTHON_MODULES_EXTRA "${GUDHI_PYTHON_MODULES_EXTRA}'datasets', ")
  endif()
  if(CYTHON_FOUND)
    set(GUDHI_PYTHON_MODULES "${GUDHI_PYTHON_MODULES}'off_reader', ")
    set(GUDHI_PYTHON_MODULES "${GUDHI_PYTHON_MODULES}'simplex_tree', ")
    set(GUDHI_PYTHON_MODULES "${GUDHI_PYTHON_MODULES}'rips_complex', ")
    set(GUDHI_PYTHON_MODULES "${GUDHI_PYTHON_MODULES}'cubical_complex', ")
    set(GUDHI_PYTHON_MODULES "${GUDHI_PYTHON_MODULES}'periodic_cubical_complex', ")
    set(GUDHI_PYTHON_MODULES "${GUDHI_PYTHON_MODULES}'persistence_graphical_tools', ")
    set(GUDHI_PYTHON_MODULES "${GUDHI_PYTHON_MODULES}'reader_utils', ")
    set(GUDHI_PYTHON_MODULES "${GUDHI_PYTHON_MODULES}'witness_complex', ")
    set(GUDHI_PYTHON_MODULES "${GUDHI_PYTHON_MODULES}'strong_witness_complex', ")
    set(GUDHI_PYTHON_MODULES "${GUDHI_PYTHON_MODULES}'nerve_gic', ")
    set(GUDHI_PYTHON_MODULES "${GUDHI_PYTHON_MODULES}'subsampling', ")
    set(GUDHI_PYTHON_MODULES "${GUDHI_PYTHON_MODULES}'tangential_complex', ")
    set(GUDHI_PYTHON_MODULES "${GUDHI_PYTHON_MODULES}'alpha_complex', ")
    set(GUDHI_PYTHON_MODULES "${GUDHI_PYTHON_MODULES}'euclidean_witness_complex', ")
    set(GUDHI_PYTHON_MODULES "${GUDHI_PYTHON_MODULES}'euclidean_strong_witness_complex', ")
    # Modules that should not be auto-imported in __init__.py
    set(GUDHI_PYTHON_MODULES_EXTRA "${GUDHI_PYTHON_MODULES_EXTRA}'representations', ")
    set(GUDHI_PYTHON_MODULES_EXTRA "${GUDHI_PYTHON_MODULES_EXTRA}'wasserstein', ")
    set(GUDHI_PYTHON_MODULES_EXTRA "${GUDHI_PYTHON_MODULES_EXTRA}'point_cloud', ")
    set(GUDHI_PYTHON_MODULES_EXTRA "${GUDHI_PYTHON_MODULES_EXTRA}'weighted_rips_complex', ")
    set(GUDHI_PYTHON_MODULES_EXTRA "${GUDHI_PYTHON_MODULES_EXTRA}'dtm_rips_complex', ")

    add_gudhi_debug_info("Python version ${PYTHON_VERSION_STRING}")
    add_gudhi_debug_info("Cython version ${CYTHON_VERSION}")
    if(PYTEST_FOUND)
      add_gudhi_debug_info("Pytest version ${PYTEST_VERSION}")
    endif()
    if(MATPLOTLIB_FOUND)
      add_gudhi_debug_info("Matplotlib version ${MATPLOTLIB_VERSION}")
    endif()
    if(NUMPY_FOUND)
      add_gudhi_debug_info("Numpy version ${NUMPY_VERSION}")
    endif()
    if(SCIPY_FOUND)
      add_gudhi_debug_info("Scipy version ${SCIPY_VERSION}")
    endif()
    if(SKLEARN_FOUND)
      add_gudhi_debug_info("Scikit-learn version ${SKLEARN_VERSION}")
    endif()
    if(OT_FOUND)
      add_gudhi_debug_info("POT version ${OT_VERSION}")
    endif()
    if(HNSWLIB_FOUND)
      # Does not have a version number...
      add_gudhi_debug_info("HNSWlib found")
    endif()
    if(TORCH_FOUND)
      add_gudhi_debug_info("PyTorch version ${TORCH_VERSION}")
    endif()
    if(PYKEOPS_FOUND)
      add_gudhi_debug_info("PyKeOps version ${PYKEOPS_VERSION}")
    endif()
    if(EAGERPY_FOUND)
      add_gudhi_debug_info("EagerPy version ${EAGERPY_VERSION}")
    endif()
    if(TENSORFLOW_FOUND)
      add_gudhi_debug_info("TensorFlow version ${TENSORFLOW_VERSION}")
    endif()
    if(SPHINX_FOUND)
      add_gudhi_debug_info("Sphinx version ${SPHINX_VERSION}")
    endif()
    if(SPHINX_PARAMLINKS_FOUND)
      add_gudhi_debug_info("Sphinx-paramlinks version ${SPHINX_PARAMLINKS_VERSION}")
    endif()
    if(PYTHON_DOCS_THEME_FOUND)
      # Does not have a version number...
      add_gudhi_debug_info("python_docs_theme found")
    endif()

    set(GUDHI_PYTHON_EXTRA_COMPILE_ARGS "${GUDHI_PYTHON_EXTRA_COMPILE_ARGS}'-DBOOST_RESULT_OF_USE_DECLTYPE', ")
    set(GUDHI_PYTHON_EXTRA_COMPILE_ARGS "${GUDHI_PYTHON_EXTRA_COMPILE_ARGS}'-DBOOST_ALL_NO_LIB', ")
    set(GUDHI_PYTHON_EXTRA_COMPILE_ARGS "${GUDHI_PYTHON_EXTRA_COMPILE_ARGS}'-DBOOST_SYSTEM_NO_DEPRECATED', ")

    # Gudhi and CGAL compilation option
    if(MSVC)
      set(GUDHI_PYTHON_EXTRA_COMPILE_ARGS "${GUDHI_PYTHON_EXTRA_COMPILE_ARGS}'/fp:strict', ")
    else(MSVC)
      set(GUDHI_PYTHON_EXTRA_COMPILE_ARGS "${GUDHI_PYTHON_EXTRA_COMPILE_ARGS}'-std=c++14', ")
    endif(MSVC)
    if(CMAKE_COMPILER_IS_GNUCXX)
      set(GUDHI_PYTHON_EXTRA_COMPILE_ARGS "${GUDHI_PYTHON_EXTRA_COMPILE_ARGS}'-frounding-math', ")
      set(GUDHI_PYBIND11_EXTRA_COMPILE_ARGS "${GUDHI_PYBIND11_EXTRA_COMPILE_ARGS}'-fvisibility=hidden', ")
    endif(CMAKE_COMPILER_IS_GNUCXX)
    if (CMAKE_CXX_COMPILER_ID MATCHES Intel)
      set(GUDHI_PYTHON_EXTRA_COMPILE_ARGS "${GUDHI_PYTHON_EXTRA_COMPILE_ARGS}'-fp-model strict', ")
    endif(CMAKE_CXX_COMPILER_ID MATCHES Intel)
    if (DEBUG_TRACES)
      # For programs to be more verbose
      set(GUDHI_PYTHON_EXTRA_COMPILE_ARGS "${GUDHI_PYTHON_EXTRA_COMPILE_ARGS}'-DDEBUG_TRACES', ")
    endif()

    if (EIGEN3_FOUND)
      add_gudhi_debug_info("Eigen3 version ${EIGEN3_VERSION}")
      # No problem, even if no CGAL found
      set(GUDHI_PYTHON_EXTRA_COMPILE_ARGS "${GUDHI_PYTHON_EXTRA_COMPILE_ARGS}'-DCGAL_EIGEN3_ENABLED', ")
      set(GUDHI_PYTHON_EXTRA_COMPILE_ARGS "${GUDHI_PYTHON_EXTRA_COMPILE_ARGS}'-DGUDHI_USE_EIGEN3', ")
      set(GUDHI_USE_EIGEN3 "True")
    else (EIGEN3_FOUND)
      set(GUDHI_USE_EIGEN3 "False")
    endif (EIGEN3_FOUND)

    set(GUDHI_CYTHON_MODULES "${GUDHI_CYTHON_MODULES}'off_reader', ")
    set(GUDHI_CYTHON_MODULES "${GUDHI_CYTHON_MODULES}'simplex_tree', ")
    set(GUDHI_CYTHON_MODULES "${GUDHI_CYTHON_MODULES}'rips_complex', ")
    set(GUDHI_CYTHON_MODULES "${GUDHI_CYTHON_MODULES}'cubical_complex', ")
    set(GUDHI_CYTHON_MODULES "${GUDHI_CYTHON_MODULES}'periodic_cubical_complex', ")
    set(GUDHI_CYTHON_MODULES "${GUDHI_CYTHON_MODULES}'reader_utils', ")
    set(GUDHI_CYTHON_MODULES "${GUDHI_CYTHON_MODULES}'witness_complex', ")
    set(GUDHI_CYTHON_MODULES "${GUDHI_CYTHON_MODULES}'strong_witness_complex', ")
    set(GUDHI_PYBIND11_MODULES "${GUDHI_PYBIND11_MODULES}'clustering/_tomato', ")
    set(GUDHI_PYBIND11_MODULES "${GUDHI_PYBIND11_MODULES}'hera/wasserstein', ")
    set(GUDHI_PYBIND11_MODULES "${GUDHI_PYBIND11_MODULES}'hera/bottleneck', ")
    if (NOT CGAL_VERSION VERSION_LESS 4.11.0)
      set(GUDHI_PYBIND11_MODULES "${GUDHI_PYBIND11_MODULES}'datasets/generators/points', ")
      set(GUDHI_PYBIND11_MODULES "${GUDHI_PYBIND11_MODULES}'bottleneck', ")
      set(GUDHI_CYTHON_MODULES "${GUDHI_CYTHON_MODULES}'nerve_gic', ")
    endif ()
    if (NOT CGAL_WITH_EIGEN3_VERSION VERSION_LESS 4.11.0)
      set(GUDHI_CYTHON_MODULES "${GUDHI_CYTHON_MODULES}'subsampling', ")
      set(GUDHI_CYTHON_MODULES "${GUDHI_CYTHON_MODULES}'tangential_complex', ")
      set(GUDHI_CYTHON_MODULES "${GUDHI_CYTHON_MODULES}'euclidean_witness_complex', ")
      set(GUDHI_CYTHON_MODULES "${GUDHI_CYTHON_MODULES}'euclidean_strong_witness_complex', ")
    endif ()
    if (NOT CGAL_WITH_EIGEN3_VERSION VERSION_LESS 5.1.0)
      set(GUDHI_CYTHON_MODULES "${GUDHI_CYTHON_MODULES}'alpha_complex', ")
    endif ()

    if(CGAL_FOUND)
      # Add CGAL compilation args
      if(CGAL_HEADER_ONLY)
        add_gudhi_debug_info("CGAL header only version ${CGAL_VERSION}")
        set(GUDHI_PYTHON_EXTRA_COMPILE_ARGS "${GUDHI_PYTHON_EXTRA_COMPILE_ARGS}'-DCGAL_HEADER_ONLY', ")
      else(CGAL_HEADER_ONLY)
        add_gudhi_debug_info("CGAL version ${CGAL_VERSION}")
        add_GUDHI_PYTHON_lib("${CGAL_LIBRARY}")
        add_GUDHI_PYTHON_lib_dir("${CGAL_LIBRARIES_DIR}")
        message("** Add CGAL ${CGAL_LIBRARIES_DIR}")
        # If CGAL is not header only, CGAL library may link with boost system,
        if(CMAKE_BUILD_TYPE MATCHES Debug)
          add_GUDHI_PYTHON_lib("${Boost_SYSTEM_LIBRARY_DEBUG}")
        else()
          add_GUDHI_PYTHON_lib("${Boost_SYSTEM_LIBRARY_RELEASE}")
        endif()
        add_GUDHI_PYTHON_lib_dir("${Boost_LIBRARY_DIRS}")
        message("** Add Boost ${Boost_LIBRARY_DIRS}")
      endif(CGAL_HEADER_ONLY)
      # GMP and GMPXX are not required, but if present, CGAL will link with them.
      if(GMP_FOUND)
        add_gudhi_debug_info("GMP_LIBRARIES = ${GMP_LIBRARIES}")
        set(GUDHI_PYTHON_EXTRA_COMPILE_ARGS "${GUDHI_PYTHON_EXTRA_COMPILE_ARGS}'-DCGAL_USE_GMP', ")
        add_GUDHI_PYTHON_lib("${GMP_LIBRARIES}")
        if(NOT GMP_LIBRARIES_DIR)
          get_filename_component(GMP_LIBRARIES_DIR ${GMP_LIBRARIES} PATH)
          message("GMP_LIBRARIES_DIR from GMP_LIBRARIES set to ${GMP_LIBRARIES_DIR}")
        endif(NOT GMP_LIBRARIES_DIR)
        add_GUDHI_PYTHON_lib_dir("${GMP_LIBRARIES_DIR}")
        message("** Add gmp ${GMP_LIBRARIES_DIR}")
        if(GMPXX_FOUND)
          add_gudhi_debug_info("GMPXX_LIBRARIES = ${GMPXX_LIBRARIES}")
          set(GUDHI_PYTHON_EXTRA_COMPILE_ARGS "${GUDHI_PYTHON_EXTRA_COMPILE_ARGS}'-DCGAL_USE_GMPXX', ")
          add_GUDHI_PYTHON_lib("${GMPXX_LIBRARIES}")
          add_GUDHI_PYTHON_lib_dir("${GMPXX_LIBRARIES_DIR}")
          message("** Add gmpxx ${GMPXX_LIBRARIES_DIR}")
        endif(GMPXX_FOUND)
      endif(GMP_FOUND)
      if(MPFR_FOUND)
        add_gudhi_debug_info("MPFR_LIBRARIES = ${MPFR_LIBRARIES}")
        set(GUDHI_PYTHON_EXTRA_COMPILE_ARGS "${GUDHI_PYTHON_EXTRA_COMPILE_ARGS}'-DCGAL_USE_MPFR', ")
        add_GUDHI_PYTHON_lib("${MPFR_LIBRARIES}")
        # In case CGAL is not header only, all MPFR variables are set except MPFR_LIBRARIES_DIR - Just set it
        if(NOT MPFR_LIBRARIES_DIR)
          get_filename_component(MPFR_LIBRARIES_DIR ${MPFR_LIBRARIES} PATH)
          message("MPFR_LIBRARIES_DIR from MPFR_LIBRARIES set to ${MPFR_LIBRARIES_DIR}")
        endif(NOT MPFR_LIBRARIES_DIR)
        add_GUDHI_PYTHON_lib_dir("${MPFR_LIBRARIES_DIR}")
        message("** Add mpfr ${MPFR_LIBRARIES_DIR}")
      endif(MPFR_FOUND)
    endif(CGAL_FOUND)

    # Specific for Mac
    if (${CMAKE_SYSTEM_NAME} MATCHES "Darwin")
        set(GUDHI_PYTHON_EXTRA_COMPILE_ARGS "${GUDHI_PYTHON_EXTRA_COMPILE_ARGS}'-mmacosx-version-min=10.12', ")
        set(GUDHI_PYTHON_EXTRA_LINK_ARGS "${GUDHI_PYTHON_EXTRA_LINK_ARGS}'-mmacosx-version-min=10.12', ")
    endif(${CMAKE_SYSTEM_NAME} MATCHES "Darwin")

    # Loop on INCLUDE_DIRECTORIES PROPERTY
    get_property(GUDHI_INCLUDE_DIRECTORIES DIRECTORY ${CMAKE_CURRENT_SOURCE_DIR} PROPERTY INCLUDE_DIRECTORIES)
    foreach(GUDHI_INCLUDE_DIRECTORY ${GUDHI_INCLUDE_DIRECTORIES})
      set(GUDHI_PYTHON_INCLUDE_DIRS "${GUDHI_PYTHON_INCLUDE_DIRS}'${GUDHI_INCLUDE_DIRECTORY}', ")
    endforeach()
    set(GUDHI_PYTHON_INCLUDE_DIRS "${GUDHI_PYTHON_INCLUDE_DIRS}'${CMAKE_SOURCE_DIR}/${GUDHI_PYTHON_PATH}/include', ")

    if (TBB_FOUND AND WITH_GUDHI_USE_TBB)
      add_gudhi_debug_info("TBB version ${TBB_INTERFACE_VERSION} found and used")
      set(GUDHI_PYTHON_EXTRA_COMPILE_ARGS "${GUDHI_PYTHON_EXTRA_COMPILE_ARGS}'-DGUDHI_USE_TBB', ")
      if(CMAKE_BUILD_TYPE MATCHES Debug)
        add_GUDHI_PYTHON_lib("${TBB_DEBUG_LIBRARY}")
        add_GUDHI_PYTHON_lib("${TBB_MALLOC_DEBUG_LIBRARY}")
      else()
        add_GUDHI_PYTHON_lib("${TBB_RELEASE_LIBRARY}")
        add_GUDHI_PYTHON_lib("${TBB_MALLOC_RELEASE_LIBRARY}")
      endif()
      add_GUDHI_PYTHON_lib_dir("${TBB_LIBRARY_DIRS}")
      message("** Add tbb ${TBB_LIBRARY_DIRS}")
      set(GUDHI_PYTHON_INCLUDE_DIRS "${GUDHI_PYTHON_INCLUDE_DIRS}'${TBB_INCLUDE_DIRS}', ")
    endif()

    if(UNIX AND WITH_GUDHI_PYTHON_RUNTIME_LIBRARY_DIRS)
      set( GUDHI_PYTHON_RUNTIME_LIBRARY_DIRS "${GUDHI_PYTHON_LIBRARY_DIRS}")
    endif(UNIX AND WITH_GUDHI_PYTHON_RUNTIME_LIBRARY_DIRS)

    # Generate setup.py file to cythonize Gudhi - This file must be named setup.py by convention
    configure_file(setup.py.in "${CMAKE_CURRENT_BINARY_DIR}/setup.py" @ONLY)

    # Generate gudhi/__init__.py
    file(MAKE_DIRECTORY "${CMAKE_CURRENT_BINARY_DIR}/gudhi")
    configure_file("gudhi/__init__.py.in" "${CMAKE_CURRENT_BINARY_DIR}/gudhi/__init__.py" @ONLY)

    # Other .py files
    file(COPY "gudhi/persistence_graphical_tools.py" DESTINATION "${CMAKE_CURRENT_BINARY_DIR}/gudhi")
    file(COPY "gudhi/representations" DESTINATION "${CMAKE_CURRENT_BINARY_DIR}/gudhi/")
    file(COPY "gudhi/wasserstein" DESTINATION "${CMAKE_CURRENT_BINARY_DIR}/gudhi")
    file(COPY "gudhi/point_cloud" DESTINATION "${CMAKE_CURRENT_BINARY_DIR}/gudhi")
    file(COPY "gudhi/clustering" DESTINATION "${CMAKE_CURRENT_BINARY_DIR}/gudhi" FILES_MATCHING PATTERN "*.py")
    file(COPY "gudhi/weighted_rips_complex.py" DESTINATION "${CMAKE_CURRENT_BINARY_DIR}/gudhi")
    file(COPY "gudhi/dtm_rips_complex.py" DESTINATION "${CMAKE_CURRENT_BINARY_DIR}/gudhi")
    file(COPY "gudhi/hera/__init__.py" DESTINATION "${CMAKE_CURRENT_BINARY_DIR}/gudhi/hera")
    file(COPY "gudhi/datasets" DESTINATION "${CMAKE_CURRENT_BINARY_DIR}/gudhi" FILES_MATCHING PATTERN "*.py")

    # Some files for pip package
    file(COPY "introduction.rst" DESTINATION "${CMAKE_CURRENT_BINARY_DIR}/")

    add_custom_command(
        OUTPUT gudhi.so
        WORKING_DIRECTORY ${CMAKE_CURRENT_BINARY_DIR}
        COMMAND ${PYTHON_EXECUTABLE} "${CMAKE_CURRENT_BINARY_DIR}/setup.py" "build_ext" "--inplace")

    add_custom_target(python ALL DEPENDS gudhi.so
                      COMMENT "Do not forget to add ${CMAKE_CURRENT_BINARY_DIR}/ to your PYTHONPATH before using examples or tests")

  set(GUDHI_PYTHON_PATH_ENV "PYTHONPATH=${CMAKE_CURRENT_BINARY_DIR}:$ENV{PYTHONPATH}")
  # Documentation generation is available through sphinx - requires all modules
  # Make it first as sphinx test is by far the longest test which is nice when testing in parallel
  if(SPHINX_PATH)
<<<<<<< HEAD
    if(MATPLOTLIB_FOUND)
      if(NUMPY_FOUND)
        if(SCIPY_FOUND)
          if(SKLEARN_FOUND)
            if(OT_FOUND)
              if(PYBIND11_FOUND)
                if(NOT CGAL_WITH_EIGEN3_VERSION VERSION_LESS 5.1.0)
                  set (GUDHI_SPHINX_MESSAGE "Generating API documentation with Sphinx in ${CMAKE_CURRENT_BINARY_DIR}/sphinx/")
                  # User warning - Sphinx is a static pages generator, and configured to work fine with user_version
                  # Images and biblio warnings because not found on developper version
                  if (GUDHI_PYTHON_PATH STREQUAL "src/python")
                    set (GUDHI_SPHINX_MESSAGE "${GUDHI_SPHINX_MESSAGE} \n WARNING : Sphinx is configured for user version, you run it on developper version. Images and biblio will miss")
                  endif()
                  # sphinx target requires gudhi.so, because conf.py reads gudhi version from it
                  add_custom_target(sphinx
                      WORKING_DIRECTORY ${CMAKE_CURRENT_SOURCE_DIR}/doc
                      COMMAND ${CMAKE_COMMAND} -E env "${GUDHI_PYTHON_PATH_ENV}"
                      ${SPHINX_PATH} -b html ${CMAKE_CURRENT_SOURCE_DIR}/doc ${CMAKE_CURRENT_BINARY_DIR}/sphinx
                      DEPENDS "${CMAKE_CURRENT_BINARY_DIR}/gudhi.so"
                      COMMENT "${GUDHI_SPHINX_MESSAGE}" VERBATIM)

                  add_test(NAME sphinx_py_test
                           WORKING_DIRECTORY ${CMAKE_CURRENT_BINARY_DIR}
                           COMMAND ${CMAKE_COMMAND} -E env "${GUDHI_PYTHON_PATH_ENV}"
                           ${SPHINX_PATH} -b doctest ${CMAKE_CURRENT_SOURCE_DIR}/doc ${CMAKE_CURRENT_BINARY_DIR}/doctest)

                  # Set missing or not modules
                  set(GUDHI_MODULES ${GUDHI_MODULES} "python-documentation" CACHE INTERNAL "GUDHI_MODULES")
                else(NOT CGAL_WITH_EIGEN3_VERSION VERSION_LESS 5.1.0)
                  message("++ Python documentation module will not be compiled because it requires a Eigen3 and CGAL version >= 5.1.0")
                  set(GUDHI_MISSING_MODULES ${GUDHI_MISSING_MODULES} "python-documentation" CACHE INTERNAL "GUDHI_MISSING_MODULES")
                endif(NOT CGAL_WITH_EIGEN3_VERSION VERSION_LESS 5.1.0)
              else(PYBIND11_FOUND)
                message("++ Python documentation module will not be compiled because pybind11 was not found")
=======
    if(SPHINX_PARAMLINKS_FOUND)
      if(PYTHON_DOCS_THEME_FOUND)
        if(MATPLOTLIB_FOUND)
          if(NUMPY_FOUND)
            if(SCIPY_FOUND)
              if(SKLEARN_FOUND)
                if(OT_FOUND)
                  if(PYBIND11_FOUND)
                    if(NOT CGAL_WITH_EIGEN3_VERSION VERSION_LESS 4.11.0)
                      set (GUDHI_SPHINX_MESSAGE "Generating API documentation with Sphinx in ${CMAKE_CURRENT_BINARY_DIR}/sphinx/")
                      # User warning - Sphinx is a static pages generator, and configured to work fine with user_version
                      # Images and biblio warnings because not found on developper version
                      if (GUDHI_PYTHON_PATH STREQUAL "src/python")
                        set (GUDHI_SPHINX_MESSAGE "${GUDHI_SPHINX_MESSAGE} \n WARNING : Sphinx is configured for user version, you run it on developper version. Images and biblio will miss")
                      endif()
                      # sphinx target requires gudhi.so, because conf.py reads gudhi version from it
                      add_custom_target(sphinx
                          WORKING_DIRECTORY ${CMAKE_CURRENT_SOURCE_DIR}/doc
                          COMMAND ${CMAKE_COMMAND} -E env "${GUDHI_PYTHON_PATH_ENV}"
                          ${SPHINX_PATH} -b html ${CMAKE_CURRENT_SOURCE_DIR}/doc ${CMAKE_CURRENT_BINARY_DIR}/sphinx
                          DEPENDS "${CMAKE_CURRENT_BINARY_DIR}/gudhi.so"
                          COMMENT "${GUDHI_SPHINX_MESSAGE}" VERBATIM)
                      add_test(NAME sphinx_py_test
                               WORKING_DIRECTORY ${CMAKE_CURRENT_BINARY_DIR}
                               COMMAND ${CMAKE_COMMAND} -E env "${GUDHI_PYTHON_PATH_ENV}"
                               ${SPHINX_PATH} -b doctest ${CMAKE_CURRENT_SOURCE_DIR}/doc ${CMAKE_CURRENT_BINARY_DIR}/doctest)
                      # Set missing or not modules
                      set(GUDHI_MODULES ${GUDHI_MODULES} "python-documentation" CACHE INTERNAL "GUDHI_MODULES")
                    else(NOT CGAL_WITH_EIGEN3_VERSION VERSION_LESS 4.11.0)
                      message("++ Python documentation module will not be compiled because it requires a Eigen3 and CGAL version >= 4.11.0")
                      set(GUDHI_MISSING_MODULES ${GUDHI_MISSING_MODULES} "python-documentation" CACHE INTERNAL "GUDHI_MISSING_MODULES")
                    endif(NOT CGAL_WITH_EIGEN3_VERSION VERSION_LESS 4.11.0)
                  else(PYBIND11_FOUND)
                    message("++ Python documentation module will not be compiled because pybind11 was not found")
                    set(GUDHI_MISSING_MODULES ${GUDHI_MISSING_MODULES} "python-documentation" CACHE INTERNAL "GUDHI_MISSING_MODULES")
                  endif(PYBIND11_FOUND)
                else(OT_FOUND)
                  message("++ Python documentation module will not be compiled because POT was not found")
                  set(GUDHI_MISSING_MODULES ${GUDHI_MISSING_MODULES} "python-documentation" CACHE INTERNAL "GUDHI_MISSING_MODULES")
                endif(OT_FOUND)
              else(SKLEARN_FOUND)
                message("++ Python documentation module will not be compiled because scikit-learn was not found")
>>>>>>> 19b7d011
                set(GUDHI_MISSING_MODULES ${GUDHI_MISSING_MODULES} "python-documentation" CACHE INTERNAL "GUDHI_MISSING_MODULES")
              endif(SKLEARN_FOUND)
            else(SCIPY_FOUND)
              message("++ Python documentation module will not be compiled because scipy was not found")
              set(GUDHI_MISSING_MODULES ${GUDHI_MISSING_MODULES} "python-documentation" CACHE INTERNAL "GUDHI_MISSING_MODULES")
            endif(SCIPY_FOUND)
          else(NUMPY_FOUND)
            message("++ Python documentation module will not be compiled because numpy was not found")
            set(GUDHI_MISSING_MODULES ${GUDHI_MISSING_MODULES} "python-documentation" CACHE INTERNAL "GUDHI_MISSING_MODULES")
          endif(NUMPY_FOUND)
        else(MATPLOTLIB_FOUND)
          message("++ Python documentation module will not be compiled because matplotlib was not found")
          set(GUDHI_MISSING_MODULES ${GUDHI_MISSING_MODULES} "python-documentation" CACHE INTERNAL "GUDHI_MISSING_MODULES")
        endif(MATPLOTLIB_FOUND)
      else(PYTHON_DOCS_THEME_FOUND)
        message("++ Python documentation module will not be compiled because python-docs-theme was not found")
        set(GUDHI_MISSING_MODULES ${GUDHI_MISSING_MODULES} "python-documentation" CACHE INTERNAL "GUDHI_MISSING_MODULES")
      endif(PYTHON_DOCS_THEME_FOUND)
    else(SPHINX_PARAMLINKS_FOUND)
      message("++ Python documentation module will not be compiled because sphinxcontrib-paramlinks was not found")
      set(GUDHI_MISSING_MODULES ${GUDHI_MISSING_MODULES} "python-documentation" CACHE INTERNAL "GUDHI_MISSING_MODULES")
    endif(SPHINX_PARAMLINKS_FOUND)
  else(SPHINX_PATH)
    message("++ Python documentation module will not be compiled because sphinx and sphinxcontrib-bibtex were not found")
    set(GUDHI_MISSING_MODULES ${GUDHI_MISSING_MODULES} "python-documentation" CACHE INTERNAL "GUDHI_MISSING_MODULES")
  endif(SPHINX_PATH)


    # Test examples
    if (NOT CGAL_WITH_EIGEN3_VERSION VERSION_LESS 5.1.0)
      # Bottleneck and Alpha
      add_test(NAME alpha_rips_persistence_bottleneck_distance_py_test
               WORKING_DIRECTORY ${CMAKE_CURRENT_BINARY_DIR}
               COMMAND ${CMAKE_COMMAND} -E env "${GUDHI_PYTHON_PATH_ENV}"
               ${PYTHON_EXECUTABLE} "${CMAKE_CURRENT_SOURCE_DIR}/example/alpha_rips_persistence_bottleneck_distance.py"
               -f ${CMAKE_SOURCE_DIR}/data/points/tore3D_300.off -t 0.15 -d 3)
    endif(NOT CGAL_WITH_EIGEN3_VERSION VERSION_LESS 5.1.0)
    if (NOT CGAL_WITH_EIGEN3_VERSION VERSION_LESS 4.11.0)
      # Tangential
      add_test(NAME tangential_complex_plain_homology_from_off_file_example_py_test
               WORKING_DIRECTORY ${CMAKE_CURRENT_BINARY_DIR}
               COMMAND ${CMAKE_COMMAND} -E env "${GUDHI_PYTHON_PATH_ENV}"
               ${PYTHON_EXECUTABLE} "${CMAKE_CURRENT_SOURCE_DIR}/example/tangential_complex_plain_homology_from_off_file_example.py"
               --no-diagram -i 2 -f ${CMAKE_SOURCE_DIR}/data/points/tore3D_300.off)

      add_gudhi_py_test(test_tangential_complex)

      # Witness complex
      add_test(NAME euclidean_strong_witness_complex_diagram_persistence_from_off_file_example_py_test
               WORKING_DIRECTORY ${CMAKE_CURRENT_BINARY_DIR}
               COMMAND ${CMAKE_COMMAND} -E env "${GUDHI_PYTHON_PATH_ENV}"
               ${PYTHON_EXECUTABLE} "${CMAKE_CURRENT_SOURCE_DIR}/example/euclidean_strong_witness_complex_diagram_persistence_from_off_file_example.py"
               --no-diagram -f ${CMAKE_SOURCE_DIR}/data/points/tore3D_300.off -a 1.0 -n 20 -d 2)

      add_test(NAME euclidean_witness_complex_diagram_persistence_from_off_file_example_py_test
               WORKING_DIRECTORY ${CMAKE_CURRENT_BINARY_DIR}
               COMMAND ${CMAKE_COMMAND} -E env "${GUDHI_PYTHON_PATH_ENV}"
               ${PYTHON_EXECUTABLE} "${CMAKE_CURRENT_SOURCE_DIR}/example/euclidean_witness_complex_diagram_persistence_from_off_file_example.py"
               --no-diagram -f ${CMAKE_SOURCE_DIR}/data/points/tore3D_300.off -a 1.0 -n 20 -d 2)

      # Subsampling
      add_gudhi_py_test(test_subsampling)

    endif (NOT CGAL_WITH_EIGEN3_VERSION VERSION_LESS 4.11.0)
    if (NOT CGAL_VERSION VERSION_LESS 4.11.0)
      # Bottleneck
      add_test(NAME bottleneck_basic_example_py_test
               WORKING_DIRECTORY ${CMAKE_CURRENT_BINARY_DIR}
               COMMAND ${CMAKE_COMMAND} -E env "${GUDHI_PYTHON_PATH_ENV}"
               ${PYTHON_EXECUTABLE} "${CMAKE_CURRENT_SOURCE_DIR}/example/bottleneck_basic_example.py")

      if (PYBIND11_FOUND)
        add_gudhi_py_test(test_bottleneck_distance)
      endif()

      # Cover complex
      file(COPY ${CMAKE_SOURCE_DIR}/data/points/human.off DESTINATION ${CMAKE_CURRENT_BINARY_DIR}/)
      file(COPY ${CMAKE_SOURCE_DIR}/data/points/COIL_database/lucky_cat.off DESTINATION ${CMAKE_CURRENT_BINARY_DIR}/)
      file(COPY ${CMAKE_SOURCE_DIR}/data/points/COIL_database/lucky_cat_PCA1 DESTINATION ${CMAKE_CURRENT_BINARY_DIR}/)
      add_test(NAME cover_complex_nerve_example_py_test
               WORKING_DIRECTORY ${CMAKE_CURRENT_BINARY_DIR}
               COMMAND ${CMAKE_COMMAND} -E env "${GUDHI_PYTHON_PATH_ENV}"
               ${PYTHON_EXECUTABLE} "${CMAKE_CURRENT_SOURCE_DIR}/example/nerve_of_a_covering.py"
               -f human.off -c 2 -r 10 -g 0.3)

      add_test(NAME cover_complex_coordinate_gic_example_py_test
               WORKING_DIRECTORY ${CMAKE_CURRENT_BINARY_DIR}
               COMMAND ${CMAKE_COMMAND} -E env "${GUDHI_PYTHON_PATH_ENV}"
               ${PYTHON_EXECUTABLE} "${CMAKE_CURRENT_SOURCE_DIR}/example/coordinate_graph_induced_complex.py"
               -f human.off -c 0 -v)

      add_test(NAME cover_complex_functional_gic_example_py_test
               WORKING_DIRECTORY ${CMAKE_CURRENT_BINARY_DIR}
               COMMAND ${CMAKE_COMMAND} -E env "${GUDHI_PYTHON_PATH_ENV}"
               ${PYTHON_EXECUTABLE} "${CMAKE_CURRENT_SOURCE_DIR}/example/functional_graph_induced_complex.py"
               -o lucky_cat.off
               -f lucky_cat_PCA1 -v)

      add_test(NAME cover_complex_voronoi_gic_example_py_test
               WORKING_DIRECTORY ${CMAKE_CURRENT_BINARY_DIR}
               COMMAND ${CMAKE_COMMAND} -E env "${GUDHI_PYTHON_PATH_ENV}"
               ${PYTHON_EXECUTABLE} "${CMAKE_CURRENT_SOURCE_DIR}/example/voronoi_graph_induced_complex.py"
               -f human.off -n 700 -v)

      add_gudhi_py_test(test_cover_complex)
    endif (NOT CGAL_VERSION VERSION_LESS 4.11.0)

    if (NOT CGAL_WITH_EIGEN3_VERSION VERSION_LESS 5.1.0)
      # Alpha
      add_test(NAME alpha_complex_from_points_example_py_test
               WORKING_DIRECTORY ${CMAKE_CURRENT_BINARY_DIR}
               COMMAND ${CMAKE_COMMAND} -E env "${GUDHI_PYTHON_PATH_ENV}"
               ${PYTHON_EXECUTABLE} "${CMAKE_CURRENT_SOURCE_DIR}/example/alpha_complex_from_points_example.py")
      add_test(NAME alpha_complex_from_generated_points_on_sphere_example_py_test
               WORKING_DIRECTORY ${CMAKE_CURRENT_BINARY_DIR}
               COMMAND ${CMAKE_COMMAND} -E env "${GUDHI_PYTHON_PATH_ENV}"
               ${PYTHON_EXECUTABLE} "${CMAKE_CURRENT_SOURCE_DIR}/example/alpha_complex_from_generated_points_on_sphere_example.py")
      add_test(NAME alpha_complex_diagram_persistence_from_off_file_example_py_test
             WORKING_DIRECTORY ${CMAKE_CURRENT_BINARY_DIR}
             COMMAND ${CMAKE_COMMAND} -E env "${GUDHI_PYTHON_PATH_ENV}"
             ${PYTHON_EXECUTABLE} "${CMAKE_CURRENT_SOURCE_DIR}/example/alpha_complex_diagram_persistence_from_off_file_example.py"
             --no-diagram -f ${CMAKE_SOURCE_DIR}/data/points/tore3D_300.off)
      add_gudhi_py_test(test_alpha_complex)
    endif (NOT CGAL_WITH_EIGEN3_VERSION VERSION_LESS 5.1.0)

    if (NOT CGAL_WITH_EIGEN3_VERSION VERSION_LESS 4.11.0)
      # Euclidean witness
      add_gudhi_py_test(test_euclidean_witness_complex)

    endif (NOT CGAL_WITH_EIGEN3_VERSION VERSION_LESS 4.11.0)

    # Cubical
    add_test(NAME periodic_cubical_complex_barcode_persistence_from_perseus_file_example_py_test
             WORKING_DIRECTORY ${CMAKE_CURRENT_BINARY_DIR}
             COMMAND ${CMAKE_COMMAND} -E env "${GUDHI_PYTHON_PATH_ENV}"
             ${PYTHON_EXECUTABLE} "${CMAKE_CURRENT_SOURCE_DIR}/example/periodic_cubical_complex_barcode_persistence_from_perseus_file_example.py"
             --no-barcode -f ${CMAKE_SOURCE_DIR}/data/bitmap/CubicalTwoSphere.txt)

    add_test(NAME random_cubical_complex_persistence_example_py_test
             WORKING_DIRECTORY ${CMAKE_CURRENT_BINARY_DIR}
             COMMAND ${CMAKE_COMMAND} -E env "${GUDHI_PYTHON_PATH_ENV}"
             ${PYTHON_EXECUTABLE} "${CMAKE_CURRENT_SOURCE_DIR}/example/random_cubical_complex_persistence_example.py"
             10 10 10)

    add_gudhi_py_test(test_cubical_complex)

    # Rips
    add_test(NAME rips_complex_diagram_persistence_from_distance_matrix_file_example_py_test
             WORKING_DIRECTORY ${CMAKE_CURRENT_BINARY_DIR}
             COMMAND ${CMAKE_COMMAND} -E env "${GUDHI_PYTHON_PATH_ENV}"
             ${PYTHON_EXECUTABLE} "${CMAKE_CURRENT_SOURCE_DIR}/example/rips_complex_diagram_persistence_from_distance_matrix_file_example.py"
             --no-diagram -f ${CMAKE_SOURCE_DIR}/data/distance_matrix/lower_triangular_distance_matrix.csv -s , -e 12.0 -d 3)

    add_test(NAME rips_complex_diagram_persistence_from_off_file_example_py_test
             WORKING_DIRECTORY ${CMAKE_CURRENT_BINARY_DIR}
             COMMAND ${CMAKE_COMMAND} -E env "${GUDHI_PYTHON_PATH_ENV}"
             ${PYTHON_EXECUTABLE} ${CMAKE_CURRENT_SOURCE_DIR}/example/rips_complex_diagram_persistence_from_off_file_example.py
             --no-diagram -f ${CMAKE_SOURCE_DIR}/data/points/tore3D_300.off  -e 0.25 -d 3)

    add_test(NAME rips_complex_from_points_example_py_test
             WORKING_DIRECTORY ${CMAKE_CURRENT_BINARY_DIR}
             COMMAND ${CMAKE_COMMAND} -E env "${GUDHI_PYTHON_PATH_ENV}"
             ${PYTHON_EXECUTABLE} ${CMAKE_CURRENT_SOURCE_DIR}/example/rips_complex_from_points_example.py)

    add_gudhi_py_test(test_rips_complex)

    # Simplex tree
    add_test(NAME simplex_tree_example_py_test
             WORKING_DIRECTORY ${CMAKE_CURRENT_BINARY_DIR}
             COMMAND ${CMAKE_COMMAND} -E env "${GUDHI_PYTHON_PATH_ENV}"
             ${PYTHON_EXECUTABLE} ${CMAKE_CURRENT_SOURCE_DIR}/example/simplex_tree_example.py)

    add_gudhi_py_test(test_simplex_tree)
    add_gudhi_py_test(test_simplex_generators)

    # Witness
    add_test(NAME witness_complex_from_nearest_landmark_table_py_test
             WORKING_DIRECTORY ${CMAKE_CURRENT_BINARY_DIR}
             COMMAND ${CMAKE_COMMAND} -E env "${GUDHI_PYTHON_PATH_ENV}"
             ${PYTHON_EXECUTABLE} ${CMAKE_CURRENT_SOURCE_DIR}/example/witness_complex_from_nearest_landmark_table.py)

    add_gudhi_py_test(test_witness_complex)

    # Reader utils
    add_gudhi_py_test(test_reader_utils)

    # Wasserstein
    if(OT_FOUND AND PYBIND11_FOUND)
      # EagerPy dependency because of enable_autodiff=True
      if(EAGERPY_FOUND)
        add_gudhi_py_test(test_wasserstein_distance)
      endif()
      add_gudhi_py_test(test_wasserstein_barycenter)
    endif()
    if(OT_FOUND)
      if(TORCH_FOUND AND TENSORFLOW_FOUND AND EAGERPY_FOUND)
        add_gudhi_py_test(test_wasserstein_with_tensors)
      endif()
    endif()

    # Representations
    if(SKLEARN_FOUND AND MATPLOTLIB_FOUND AND OT_FOUND AND NOT CGAL_VERSION VERSION_LESS 4.11.0)
      add_gudhi_py_test(test_representations)
    endif()

    # Time Delay
    add_gudhi_py_test(test_time_delay)

    # DTM
    if(SCIPY_FOUND AND SKLEARN_FOUND AND TORCH_FOUND AND HNSWLIB_FOUND AND PYKEOPS_FOUND AND EAGERPY_FOUND)
      add_gudhi_py_test(test_knn)
      add_gudhi_py_test(test_dtm)
    endif()

    # Tomato
    if(SCIPY_FOUND AND SKLEARN_FOUND AND PYBIND11_FOUND)
      add_gudhi_py_test(test_tomato)
    endif()

    # Weighted Rips
    if(SCIPY_FOUND)
      add_gudhi_py_test(test_weighted_rips_complex)
    endif()

    # DTM Rips
    if(SCIPY_FOUND)
      add_gudhi_py_test(test_dtm_rips_complex)
    endif()


    # Set missing or not modules
    set(GUDHI_MODULES ${GUDHI_MODULES} "python" CACHE INTERNAL "GUDHI_MODULES")
  else(CYTHON_FOUND)
    message("++ Python module will not be compiled because cython was not found")
    set(GUDHI_MISSING_MODULES ${GUDHI_MISSING_MODULES} "python" CACHE INTERNAL "GUDHI_MISSING_MODULES")
  endif(CYTHON_FOUND)
else(PYTHONINTERP_FOUND)
  message("++ Python module will not be compiled because no Python interpreter was found")
  set(GUDHI_MISSING_MODULES ${GUDHI_MISSING_MODULES} "python" CACHE INTERNAL "GUDHI_MISSING_MODULES")
endif(PYTHONINTERP_FOUND)<|MERGE_RESOLUTION|>--- conflicted
+++ resolved
@@ -293,42 +293,6 @@
   # Documentation generation is available through sphinx - requires all modules
   # Make it first as sphinx test is by far the longest test which is nice when testing in parallel
   if(SPHINX_PATH)
-<<<<<<< HEAD
-    if(MATPLOTLIB_FOUND)
-      if(NUMPY_FOUND)
-        if(SCIPY_FOUND)
-          if(SKLEARN_FOUND)
-            if(OT_FOUND)
-              if(PYBIND11_FOUND)
-                if(NOT CGAL_WITH_EIGEN3_VERSION VERSION_LESS 5.1.0)
-                  set (GUDHI_SPHINX_MESSAGE "Generating API documentation with Sphinx in ${CMAKE_CURRENT_BINARY_DIR}/sphinx/")
-                  # User warning - Sphinx is a static pages generator, and configured to work fine with user_version
-                  # Images and biblio warnings because not found on developper version
-                  if (GUDHI_PYTHON_PATH STREQUAL "src/python")
-                    set (GUDHI_SPHINX_MESSAGE "${GUDHI_SPHINX_MESSAGE} \n WARNING : Sphinx is configured for user version, you run it on developper version. Images and biblio will miss")
-                  endif()
-                  # sphinx target requires gudhi.so, because conf.py reads gudhi version from it
-                  add_custom_target(sphinx
-                      WORKING_DIRECTORY ${CMAKE_CURRENT_SOURCE_DIR}/doc
-                      COMMAND ${CMAKE_COMMAND} -E env "${GUDHI_PYTHON_PATH_ENV}"
-                      ${SPHINX_PATH} -b html ${CMAKE_CURRENT_SOURCE_DIR}/doc ${CMAKE_CURRENT_BINARY_DIR}/sphinx
-                      DEPENDS "${CMAKE_CURRENT_BINARY_DIR}/gudhi.so"
-                      COMMENT "${GUDHI_SPHINX_MESSAGE}" VERBATIM)
-
-                  add_test(NAME sphinx_py_test
-                           WORKING_DIRECTORY ${CMAKE_CURRENT_BINARY_DIR}
-                           COMMAND ${CMAKE_COMMAND} -E env "${GUDHI_PYTHON_PATH_ENV}"
-                           ${SPHINX_PATH} -b doctest ${CMAKE_CURRENT_SOURCE_DIR}/doc ${CMAKE_CURRENT_BINARY_DIR}/doctest)
-
-                  # Set missing or not modules
-                  set(GUDHI_MODULES ${GUDHI_MODULES} "python-documentation" CACHE INTERNAL "GUDHI_MODULES")
-                else(NOT CGAL_WITH_EIGEN3_VERSION VERSION_LESS 5.1.0)
-                  message("++ Python documentation module will not be compiled because it requires a Eigen3 and CGAL version >= 5.1.0")
-                  set(GUDHI_MISSING_MODULES ${GUDHI_MISSING_MODULES} "python-documentation" CACHE INTERNAL "GUDHI_MISSING_MODULES")
-                endif(NOT CGAL_WITH_EIGEN3_VERSION VERSION_LESS 5.1.0)
-              else(PYBIND11_FOUND)
-                message("++ Python documentation module will not be compiled because pybind11 was not found")
-=======
     if(SPHINX_PARAMLINKS_FOUND)
       if(PYTHON_DOCS_THEME_FOUND)
         if(MATPLOTLIB_FOUND)
@@ -337,7 +301,7 @@
               if(SKLEARN_FOUND)
                 if(OT_FOUND)
                   if(PYBIND11_FOUND)
-                    if(NOT CGAL_WITH_EIGEN3_VERSION VERSION_LESS 4.11.0)
+                    if(NOT CGAL_WITH_EIGEN3_VERSION VERSION_LESS 5.1.0)
                       set (GUDHI_SPHINX_MESSAGE "Generating API documentation with Sphinx in ${CMAKE_CURRENT_BINARY_DIR}/sphinx/")
                       # User warning - Sphinx is a static pages generator, and configured to work fine with user_version
                       # Images and biblio warnings because not found on developper version
@@ -357,10 +321,10 @@
                                ${SPHINX_PATH} -b doctest ${CMAKE_CURRENT_SOURCE_DIR}/doc ${CMAKE_CURRENT_BINARY_DIR}/doctest)
                       # Set missing or not modules
                       set(GUDHI_MODULES ${GUDHI_MODULES} "python-documentation" CACHE INTERNAL "GUDHI_MODULES")
-                    else(NOT CGAL_WITH_EIGEN3_VERSION VERSION_LESS 4.11.0)
-                      message("++ Python documentation module will not be compiled because it requires a Eigen3 and CGAL version >= 4.11.0")
+                    else(NOT CGAL_WITH_EIGEN3_VERSION VERSION_LESS 5.1.0)
+                      message("++ Python documentation module will not be compiled because it requires a Eigen3 and CGAL version >= 5.1.0")
                       set(GUDHI_MISSING_MODULES ${GUDHI_MISSING_MODULES} "python-documentation" CACHE INTERNAL "GUDHI_MISSING_MODULES")
-                    endif(NOT CGAL_WITH_EIGEN3_VERSION VERSION_LESS 4.11.0)
+                    endif(NOT CGAL_WITH_EIGEN3_VERSION VERSION_LESS 5.1.0)
                   else(PYBIND11_FOUND)
                     message("++ Python documentation module will not be compiled because pybind11 was not found")
                     set(GUDHI_MISSING_MODULES ${GUDHI_MISSING_MODULES} "python-documentation" CACHE INTERNAL "GUDHI_MISSING_MODULES")
@@ -371,7 +335,6 @@
                 endif(OT_FOUND)
               else(SKLEARN_FOUND)
                 message("++ Python documentation module will not be compiled because scikit-learn was not found")
->>>>>>> 19b7d011
                 set(GUDHI_MISSING_MODULES ${GUDHI_MISSING_MODULES} "python-documentation" CACHE INTERNAL "GUDHI_MISSING_MODULES")
               endif(SKLEARN_FOUND)
             else(SCIPY_FOUND)
