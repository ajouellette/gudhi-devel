/*    This file is part of the Gudhi Library - https://gudhi.inria.fr/ - which is released under MIT.
 *    See file LICENSE or go to https://gudhi.inria.fr/licensing/ for full license details.
 *    Author(s):       Vincent Rouvreau
 *
 *    Copyright (C) 2015 Inria
 *
 *    Modification(s):
 *      - 2019/08 Vincent Rouvreau: Fix issue #10 for CGAL and Eigen3
 *      - YYYY/MM Author: Description of the modification
 */

#ifndef ALPHA_COMPLEX_H_
#define ALPHA_COMPLEX_H_

#include <gudhi/Debug_utils.h>
// to construct Alpha_complex from a OFF file of points
#include <gudhi/Points_off_io.h>

#include <stdlib.h>
#include <math.h>  // isnan, fmax

#include <CGAL/Delaunay_triangulation.h>
#include <CGAL/Epeck_d.h>  // For EXACT or SAFE version
#include <CGAL/Epick_d.h>  // For FAST version
#include <CGAL/Spatial_sort_traits_adapter_d.h>
#include <CGAL/property_map.h>  // for CGAL::Identity_property_map
#include <CGAL/version.h>  // for CGAL_VERSION_NR
#include <CGAL/NT_converter.h>

#include <Eigen/src/Core/util/Macros.h>  // for EIGEN_VERSION_AT_LEAST

#include <iostream>
#include <vector>
#include <string>
#include <limits>  // NaN
#include <map>
#include <utility>  // std::pair
#include <stdexcept>
#include <numeric>  // for std::iota

// Make compilation fail - required for external projects - https://github.com/GUDHI/gudhi-devel/issues/10
#if CGAL_VERSION_NR < 1041101000
# error Alpha_complex is only available for CGAL >= 4.11
#endif

#if !EIGEN_VERSION_AT_LEAST(3,1,0)
# error Alpha_complex is only available for Eigen3 >= 3.1.0 installed with CGAL
#endif

namespace Gudhi {

namespace alpha_complex {

template<typename D> struct Is_Epeck_D { static const bool value = false; };
template<typename D> struct Is_Epeck_D<CGAL::Epeck_d<D>> { static const bool value = true; };

/**
 * \class Alpha_complex Alpha_complex.h gudhi/Alpha_complex.h
 * \brief Alpha complex data structure.
 * 
 * \ingroup alpha_complex
 * 
 * \details
 * The data structure is constructing a CGAL Delaunay triangulation (for more informations on CGAL Delaunay 
 * triangulation, please refer to the corresponding chapter in page http://doc.cgal.org/latest/Triangulation/) from a
 * range of points or from an OFF file (cf. Points_off_reader).
 * 
 * Please refer to \ref alpha_complex for examples.
 *
 * The complex is a template class requiring an <a target="_blank"
 * href="https://doc.cgal.org/latest/Kernel_d/structCGAL_1_1Epeck__d.html">CGAL::Epeck_d</a>,
 * or an <a target="_blank"
 * href="https://doc.cgal.org/latest/Kernel_d/structCGAL_1_1Epick__d.html">CGAL::Epick_d</a> <a target="_blank"
 * href="http://doc.cgal.org/latest/Kernel_d/index.html#Chapter_dD_Geometry_Kernel">dD Geometry Kernel</a>
 * \cite cgal:s-gkd-19b from CGAL as template, default value is <a target="_blank"
 * href="https://doc.cgal.org/latest/Kernel_d/structCGAL_1_1Epeck__d.html">CGAL::Epeck_d</a>
 * < <a target="_blank" href="http://doc.cgal.org/latest/Kernel_23/classCGAL_1_1Dynamic__dimension__tag.html">
 * CGAL::Dynamic_dimension_tag </a> >
 * 
 * \remark
 * - When Alpha_complex is constructed with an infinite value of alpha, the complex is a Delaunay complex.
 * - Using the default `CGAL::Epeck_d` makes the construction safe. If you pass exact=true to create_complex, the
 * filtration values are the exact ones converted to the filtration value type of the simplicial complex. This can be
 * very slow. If you pass exact=false (the default), the filtration values are only guaranteed to have a small
 * multiplicative error compared to the exact value, see <code><a class="el" target="_blank"
 * href="https://doc.cgal.org/latest/Number_types/classCGAL_1_1Lazy__exact__nt.html">
 * CGAL::Lazy_exact_nt<NT>::set_relative_precision_of_to_double</a></code> for details. A drawback, when computing
 * persistence, is that an empty exact interval [10^12,10^12] may become a non-empty approximate interval
 * [10^12,10^12+10^6]. Using `CGAL::Epick_d` makes the computations slightly faster, and the combinatorics are still
 * exact, but the computation of filtration values can exceptionally be arbitrarily bad. In all cases, we still
 * guarantee that the output is a valid filtration (faces have a filtration value no larger than their cofaces).
 * - For performances reasons, it is advised to use `Alpha_complex` with \ref cgal &ge; 5.0.0.
 */
template<class Kernel = CGAL::Epeck_d<CGAL::Dynamic_dimension_tag>>
class Alpha_complex {
 public:
  // Add an int in TDS to save point index in the structure
  typedef CGAL::Triangulation_data_structure<typename Kernel::Dimension,
                              CGAL::Triangulation_vertex<Kernel, std::ptrdiff_t>,
                              CGAL::Triangulation_full_cell<Kernel> > TDS;
  /** \brief A Delaunay triangulation of a set of points in \f$ \mathbb{R}^D\f$.*/
  typedef CGAL::Delaunay_triangulation<Kernel, TDS> Delaunay_triangulation;

  /** \brief A point in Euclidean space.*/
  typedef typename Kernel::Point_d Point_d;
  /** \brief Geometric traits class that provides the geometric types and predicates needed by Delaunay
   * triangulations.*/
  typedef Kernel Geom_traits;

 private:
  typedef typename Kernel::Compute_squared_radius_d Squared_Radius;
  typedef typename Kernel::Side_of_bounded_sphere_d Is_Gabriel;
  typedef typename Kernel::Point_dimension_d        Point_Dimension;

  // Type required to compute squared radius, or side of bounded sphere on a vector of points.
  typedef typename std::vector<Point_d> Vector_of_CGAL_points;

  // Vertex_iterator type from CGAL.
  typedef typename Delaunay_triangulation::Vertex_iterator CGAL_vertex_iterator;

  // size_type type from CGAL.
  typedef typename Delaunay_triangulation::size_type size_type;

  // Structure to switch from simplex tree vertex handle to CGAL vertex iterator.
  typedef typename std::vector< CGAL_vertex_iterator > Vector_vertex_iterator;

 private:
  /** \brief Vertex iterator vector to switch from simplex tree vertex handle to CGAL vertex iterator.
   * Vertex handles are inserted sequentially, starting at 0.*/
  Vector_vertex_iterator vertex_handle_to_iterator_;
  /** \brief Pointer on the CGAL Delaunay triangulation.*/
  Delaunay_triangulation* triangulation_;
  /** \brief Kernel for triangulation_ functions access.*/
  Kernel kernel_;

 public:
  /** \brief Alpha_complex constructor from an OFF file name.
   * 
   * Uses the Points_off_reader to construct the Delaunay triangulation required to initialize 
   * the Alpha_complex.
   * 
   * Duplicate points are inserted once in the Alpha_complex. This is the reason why the vertices may be not contiguous.
   *
   * @param[in] off_file_name OFF file [path and] name.
   */
  Alpha_complex(const std::string& off_file_name)
      : triangulation_(nullptr) {
    Gudhi::Points_off_reader<Point_d> off_reader(off_file_name);
    if (!off_reader.is_valid()) {
      std::cerr << "Alpha_complex - Unable to read file " << off_file_name << "\n";
      exit(-1);  // ----- >>
    }

    init_from_range(off_reader.get_point_cloud());
  }

  /** \brief Alpha_complex constructor from a list of points.
   *
   * Duplicate points are inserted once in the Alpha_complex. This is the reason why the vertices may be not contiguous.
   * 
   * @param[in] points Range of points to triangulate. Points must be in Kernel::Point_d
   * 
   * The type InputPointRange must be a range for which std::begin and
   * std::end return input iterators on a Kernel::Point_d.
   */
  template<typename InputPointRange >
  Alpha_complex(const InputPointRange& points)
      : triangulation_(nullptr) {
    init_from_range(points);
  }

  /** \brief Alpha_complex destructor deletes the Delaunay triangulation.
   */
  ~Alpha_complex() {
    delete triangulation_;
  }

  // Forbid copy/move constructor/assignment operator
  Alpha_complex(const Alpha_complex& other) = delete;
  Alpha_complex& operator= (const Alpha_complex& other) = delete;
  Alpha_complex (Alpha_complex&& other) = delete;
  Alpha_complex& operator= (Alpha_complex&& other) = delete;

  /** \brief get_point returns the point corresponding to the vertex given as parameter.
   *
   * @param[in] vertex Vertex handle of the point to retrieve.
   * @return The point found.
   * @exception std::out_of_range In case vertex is not found (cf. std::vector::at).
   */
  const Point_d& get_point(std::size_t vertex) const {
    return vertex_handle_to_iterator_.at(vertex)->point();
  }

 private:
  template<typename InputPointRange >
  void init_from_range(const InputPointRange& points) {
    #if CGAL_VERSION_NR < 1050000000
    if (Is_Epeck_D<Kernel>::value)
      std::cerr << "It is strongly advised to use a CGAL version >= 5.0 with Epeck_d Kernel for performance reasons."
                << std::endl;
    #endif

    auto first = std::begin(points);
    auto last = std::end(points);

    if (first != last) {
      // point_dimension function initialization
      Point_Dimension point_dimension = kernel_.point_dimension_d_object();

      // Delaunay triangulation is point dimension.
      triangulation_ = new Delaunay_triangulation(point_dimension(*first));

      std::vector<Point_d> point_cloud(first, last);

      // Creates a vector {0, 1, ..., N-1}
      std::vector<std::ptrdiff_t> indices(boost::counting_iterator<std::ptrdiff_t>(0),
                                          boost::counting_iterator<std::ptrdiff_t>(point_cloud.size()));

      typedef boost::iterator_property_map<typename std::vector<Point_d>::iterator,
                                           CGAL::Identity_property_map<std::ptrdiff_t>> Point_property_map;
      typedef CGAL::Spatial_sort_traits_adapter_d<Kernel, Point_property_map> Search_traits_d;

      CGAL::spatial_sort(indices.begin(), indices.end(), Search_traits_d(std::begin(point_cloud)));

      typename Delaunay_triangulation::Full_cell_handle hint;
      for (auto index : indices) {
        typename Delaunay_triangulation::Vertex_handle pos = triangulation_->insert(point_cloud[index], hint);
        // Save index value as data to retrieve it after insertion
        pos->data() = index;
        hint = pos->full_cell();
      }
      // --------------------------------------------------------------------------------------------
      // structure to retrieve CGAL points from vertex handle - one vertex handle per point.
      // Needs to be constructed before as vertex handles arrives in no particular order.
      vertex_handle_to_iterator_.resize(point_cloud.size());
      // Loop on triangulation vertices list
      for (CGAL_vertex_iterator vit = triangulation_->vertices_begin(); vit != triangulation_->vertices_end(); ++vit) {
        if (!triangulation_->is_infinite(*vit)) {
#ifdef DEBUG_TRACES
          std::clog << "Vertex insertion - " << vit->data() << " -> " << vit->point() << std::endl;
#endif  // DEBUG_TRACES
          vertex_handle_to_iterator_[vit->data()] = vit;
        }
      }
      // --------------------------------------------------------------------------------------------
    }
  }

 public:
  /** \brief Inserts all Delaunay triangulation into the simplicial complex.
   * It also computes the filtration values accordingly to the \ref createcomplexalgorithm if default_filtration_value
   * is not set.
   *
   * \tparam SimplicialComplexForAlpha must meet `SimplicialComplexForAlpha` concept.
   * 
   * @param[in] complex SimplicialComplexForAlpha to be created.
   * @param[in] max_alpha_square maximum for alpha square value. Default value is +\f$\infty\f$, and there is very
   * little point using anything else since it does not save time. Useless if `default_filtration_value` is set to
   * `true`.
   * @param[in] exact Exact filtration values computation. Not exact if `Kernel` is not <a target="_blank"
   * href="https://doc.cgal.org/latest/Kernel_d/structCGAL_1_1Epeck__d.html">CGAL::Epeck_d</a>.
   * @param[in] default_filtration_value Set this value to `true` if filtration values are not needed to be computed.
   * Default value is `false` (which means compute the filtration values).
   *
   * @return true if creation succeeds, false otherwise.
   * 
   * @pre Delaunay triangulation must be already constructed with dimension strictly greater than 0.
   * @pre The simplicial complex must be empty (no vertices)
   * 
   * Initialization can be launched once.
   */
  template <typename SimplicialComplexForAlpha,
            typename Filtration_value = typename SimplicialComplexForAlpha::Filtration_value>
  bool create_complex(SimplicialComplexForAlpha& complex,
                      Filtration_value max_alpha_square = std::numeric_limits<Filtration_value>::infinity(),
                      bool exact = false,
                      bool default_filtration_value = false) {
    // From SimplicialComplexForAlpha type required to insert into a simplicial complex (with or without subfaces).
    typedef typename SimplicialComplexForAlpha::Vertex_handle Vertex_handle;
    typedef typename SimplicialComplexForAlpha::Simplex_handle Simplex_handle;
    typedef std::vector<Vertex_handle> Vector_vertex;

    if (triangulation_ == nullptr) {
      std::cerr << "Alpha_complex cannot create_complex from a NULL triangulation\n";
      return false;  // ----- >>
    }
    if (triangulation_->maximal_dimension() < 1) {
      std::cerr << "Alpha_complex cannot create_complex from a zero-dimension triangulation\n";
      return false;  // ----- >>
    }
    if (complex.num_vertices() > 0) {
      std::cerr << "Alpha_complex create_complex - complex is not empty\n";
      return false;  // ----- >>
    }

    // --------------------------------------------------------------------------------------------
    // Simplex_tree construction from loop on triangulation finite full cells list
    if (triangulation_->number_of_vertices() > 0) {
      for (auto cit = triangulation_->finite_full_cells_begin();
           cit != triangulation_->finite_full_cells_end();
           ++cit) {
        Vector_vertex vertexVector;
#ifdef DEBUG_TRACES
        std::clog << "Simplex_tree insertion ";
#endif  // DEBUG_TRACES
        for (auto vit = cit->vertices_begin(); vit != cit->vertices_end(); ++vit) {
          if (*vit != nullptr) {
#ifdef DEBUG_TRACES
            std::clog << " " << (*vit)->data();
#endif  // DEBUG_TRACES
            // Vector of vertex construction for simplex_tree structure
            vertexVector.push_back((*vit)->data());
          }
        }
#ifdef DEBUG_TRACES
        std::clog << std::endl;
#endif  // DEBUG_TRACES
        // Insert each simplex and its subfaces in the simplex tree - filtration is NaN
        complex.insert_simplex_and_subfaces(vertexVector, std::numeric_limits<double>::quiet_NaN());
      }
    }
    // --------------------------------------------------------------------------------------------

<<<<<<< HEAD
    if (!default_filtration_value) {
      // --------------------------------------------------------------------------------------------
      // Will be re-used many times
      Vector_of_CGAL_points pointVector;
      // ### For i : d -> 0
      for (int decr_dim = triangulation_->maximal_dimension(); decr_dim >= 0; decr_dim--) {
        // ### Foreach Sigma of dim i
        for (Simplex_handle f_simplex : complex.skeleton_simplex_range(decr_dim)) {
          int f_simplex_dim = complex.dimension(f_simplex);
          if (decr_dim == f_simplex_dim) {
            pointVector.clear();
  #ifdef DEBUG_TRACES
            std::cout << "Sigma of dim " << decr_dim << " is";
  #endif  // DEBUG_TRACES
            for (auto vertex : complex.simplex_vertex_range(f_simplex)) {
              pointVector.push_back(get_point(vertex));
  #ifdef DEBUG_TRACES
              std::cout << " " << vertex;
  #endif  // DEBUG_TRACES
            }
  #ifdef DEBUG_TRACES
            std::cout << std::endl;
  #endif  // DEBUG_TRACES
            // ### If filt(Sigma) is NaN : filt(Sigma) = alpha(Sigma)
            if (std::isnan(complex.filtration(f_simplex))) {
              Filtration_value alpha_complex_filtration = 0.0;
              // No need to compute squared_radius on a single point - alpha is 0.0
              if (f_simplex_dim > 0) {
                // squared_radius function initialization
                Squared_Radius squared_radius = kernel_.compute_squared_radius_d_object();
  
                CGAL::NT_converter<typename Geom_traits::FT, Filtration_value> cv;
                auto sqrad = squared_radius(pointVector.begin(), pointVector.end());
  #if CGAL_VERSION_NR >= 1050000000
                if(exact) CGAL::exact(sqrad);
  #endif
                alpha_complex_filtration = cv(sqrad);
              }
              complex.assign_filtration(f_simplex, alpha_complex_filtration);
  #ifdef DEBUG_TRACES
              std::cout << "filt(Sigma) is NaN : filt(Sigma) =" << complex.filtration(f_simplex) << std::endl;
  #endif  // DEBUG_TRACES
            }
            // No need to propagate further, unweighted points all have value 0
            if (decr_dim > 1)
              propagate_alpha_filtration(complex, f_simplex);
=======
    // --------------------------------------------------------------------------------------------
    // Will be re-used many times
    Vector_of_CGAL_points pointVector;
    // ### For i : d -> 0
    for (int decr_dim = triangulation_->maximal_dimension(); decr_dim >= 0; decr_dim--) {
      // ### Foreach Sigma of dim i
      for (Simplex_handle f_simplex : complex.skeleton_simplex_range(decr_dim)) {
        int f_simplex_dim = complex.dimension(f_simplex);
        if (decr_dim == f_simplex_dim) {
          pointVector.clear();
#ifdef DEBUG_TRACES
          std::clog << "Sigma of dim " << decr_dim << " is";
#endif  // DEBUG_TRACES
          for (auto vertex : complex.simplex_vertex_range(f_simplex)) {
            pointVector.push_back(get_point(vertex));
#ifdef DEBUG_TRACES
            std::clog << " " << vertex;
#endif  // DEBUG_TRACES
          }
#ifdef DEBUG_TRACES
          std::clog << std::endl;
#endif  // DEBUG_TRACES
          // ### If filt(Sigma) is NaN : filt(Sigma) = alpha(Sigma)
          if (std::isnan(complex.filtration(f_simplex))) {
            Filtration_value alpha_complex_filtration = 0.0;
            // No need to compute squared_radius on a single point - alpha is 0.0
            if (f_simplex_dim > 0) {
              // squared_radius function initialization
              Squared_Radius squared_radius = kernel_.compute_squared_radius_d_object();

              CGAL::NT_converter<typename Geom_traits::FT, Filtration_value> cv;
              auto sqrad = squared_radius(pointVector.begin(), pointVector.end());
#if CGAL_VERSION_NR >= 1050000000
              if(exact) CGAL::exact(sqrad);
#endif
              alpha_complex_filtration = cv(sqrad);
            }
            complex.assign_filtration(f_simplex, alpha_complex_filtration);
#ifdef DEBUG_TRACES
            std::clog << "filt(Sigma) is NaN : filt(Sigma) =" << complex.filtration(f_simplex) << std::endl;
#endif  // DEBUG_TRACES
>>>>>>> 49f9e5cc
          }
        }
      }
      // --------------------------------------------------------------------------------------------
  
      // --------------------------------------------------------------------------------------------
      // As Alpha value is an approximation, we have to make filtration non decreasing while increasing the dimension
      complex.make_filtration_non_decreasing();
      // Remove all simplices that have a filtration value greater than max_alpha_square
      complex.prune_above_filtration(max_alpha_square);
      // --------------------------------------------------------------------------------------------
    }
    return true;
  }

 private:
  template <typename SimplicialComplexForAlpha, typename Simplex_handle>
  void propagate_alpha_filtration(SimplicialComplexForAlpha& complex, Simplex_handle f_simplex) {
    // From SimplicialComplexForAlpha type required to assign filtration values.
    typedef typename SimplicialComplexForAlpha::Filtration_value Filtration_value;
#ifdef DEBUG_TRACES
    typedef typename SimplicialComplexForAlpha::Vertex_handle Vertex_handle;
#endif  // DEBUG_TRACES

    // ### Foreach Tau face of Sigma
    for (auto f_boundary : complex.boundary_simplex_range(f_simplex)) {
#ifdef DEBUG_TRACES
      std::clog << " | --------------------------------------------------\n";
      std::clog << " | Tau ";
      for (auto vertex : complex.simplex_vertex_range(f_boundary)) {
        std::clog << vertex << " ";
      }
      std::clog << "is a face of Sigma\n";
      std::clog << " | isnan(complex.filtration(Tau)=" << std::isnan(complex.filtration(f_boundary)) << std::endl;
#endif  // DEBUG_TRACES
      // ### If filt(Tau) is not NaN
      if (!std::isnan(complex.filtration(f_boundary))) {
        // ### filt(Tau) = fmin(filt(Tau), filt(Sigma))
        Filtration_value alpha_complex_filtration = fmin(complex.filtration(f_boundary),
                                                                             complex.filtration(f_simplex));
        complex.assign_filtration(f_boundary, alpha_complex_filtration);
#ifdef DEBUG_TRACES
        std::clog << " | filt(Tau) = fmin(filt(Tau), filt(Sigma)) = " << complex.filtration(f_boundary) << std::endl;
#endif  // DEBUG_TRACES
        // ### Else
      } else {
        // insert the Tau points in a vector for is_gabriel function
        Vector_of_CGAL_points pointVector;
#ifdef DEBUG_TRACES
        Vertex_handle vertexForGabriel = Vertex_handle();
#endif  // DEBUG_TRACES
        for (auto vertex : complex.simplex_vertex_range(f_boundary)) {
          pointVector.push_back(get_point(vertex));
        }
        // Retrieve the Sigma point that is not part of Tau - parameter for is_gabriel function
        Point_d point_for_gabriel;
        for (auto vertex : complex.simplex_vertex_range(f_simplex)) {
          point_for_gabriel = get_point(vertex);
          if (std::find(pointVector.begin(), pointVector.end(), point_for_gabriel) == pointVector.end()) {
#ifdef DEBUG_TRACES
            // vertex is not found in Tau
            vertexForGabriel = vertex;
#endif  // DEBUG_TRACES
            // No need to continue loop
            break;
          }
        }
        // is_gabriel function initialization
        Is_Gabriel is_gabriel = kernel_.side_of_bounded_sphere_d_object();
        bool is_gab = is_gabriel(pointVector.begin(), pointVector.end(), point_for_gabriel)
          != CGAL::ON_BOUNDED_SIDE;
#ifdef DEBUG_TRACES
        std::clog << " | Tau is_gabriel(Sigma)=" << is_gab << " - vertexForGabriel=" << vertexForGabriel << std::endl;
#endif  // DEBUG_TRACES
        // ### If Tau is not Gabriel of Sigma
        if (false == is_gab) {
          // ### filt(Tau) = filt(Sigma)
          Filtration_value alpha_complex_filtration = complex.filtration(f_simplex);
          complex.assign_filtration(f_boundary, alpha_complex_filtration);
#ifdef DEBUG_TRACES
          std::clog << " | filt(Tau) = filt(Sigma) = " << complex.filtration(f_boundary) << std::endl;
#endif  // DEBUG_TRACES
        }
      }
    }
  }
};

}  // namespace alpha_complex

namespace alphacomplex = alpha_complex;

}  // namespace Gudhi

#endif  // ALPHA_COMPLEX_H_<|MERGE_RESOLUTION|>--- conflicted
+++ resolved
@@ -321,7 +321,6 @@
     }
     // --------------------------------------------------------------------------------------------
 
-<<<<<<< HEAD
     if (!default_filtration_value) {
       // --------------------------------------------------------------------------------------------
       // Will be re-used many times
@@ -334,16 +333,16 @@
           if (decr_dim == f_simplex_dim) {
             pointVector.clear();
   #ifdef DEBUG_TRACES
-            std::cout << "Sigma of dim " << decr_dim << " is";
+            std::clog << "Sigma of dim " << decr_dim << " is";
   #endif  // DEBUG_TRACES
             for (auto vertex : complex.simplex_vertex_range(f_simplex)) {
               pointVector.push_back(get_point(vertex));
   #ifdef DEBUG_TRACES
-              std::cout << " " << vertex;
+              std::clog << " " << vertex;
   #endif  // DEBUG_TRACES
             }
   #ifdef DEBUG_TRACES
-            std::cout << std::endl;
+            std::clog << std::endl;
   #endif  // DEBUG_TRACES
             // ### If filt(Sigma) is NaN : filt(Sigma) = alpha(Sigma)
             if (std::isnan(complex.filtration(f_simplex))) {
@@ -362,55 +361,12 @@
               }
               complex.assign_filtration(f_simplex, alpha_complex_filtration);
   #ifdef DEBUG_TRACES
-              std::cout << "filt(Sigma) is NaN : filt(Sigma) =" << complex.filtration(f_simplex) << std::endl;
+              std::clog << "filt(Sigma) is NaN : filt(Sigma) =" << complex.filtration(f_simplex) << std::endl;
   #endif  // DEBUG_TRACES
             }
             // No need to propagate further, unweighted points all have value 0
             if (decr_dim > 1)
               propagate_alpha_filtration(complex, f_simplex);
-=======
-    // --------------------------------------------------------------------------------------------
-    // Will be re-used many times
-    Vector_of_CGAL_points pointVector;
-    // ### For i : d -> 0
-    for (int decr_dim = triangulation_->maximal_dimension(); decr_dim >= 0; decr_dim--) {
-      // ### Foreach Sigma of dim i
-      for (Simplex_handle f_simplex : complex.skeleton_simplex_range(decr_dim)) {
-        int f_simplex_dim = complex.dimension(f_simplex);
-        if (decr_dim == f_simplex_dim) {
-          pointVector.clear();
-#ifdef DEBUG_TRACES
-          std::clog << "Sigma of dim " << decr_dim << " is";
-#endif  // DEBUG_TRACES
-          for (auto vertex : complex.simplex_vertex_range(f_simplex)) {
-            pointVector.push_back(get_point(vertex));
-#ifdef DEBUG_TRACES
-            std::clog << " " << vertex;
-#endif  // DEBUG_TRACES
-          }
-#ifdef DEBUG_TRACES
-          std::clog << std::endl;
-#endif  // DEBUG_TRACES
-          // ### If filt(Sigma) is NaN : filt(Sigma) = alpha(Sigma)
-          if (std::isnan(complex.filtration(f_simplex))) {
-            Filtration_value alpha_complex_filtration = 0.0;
-            // No need to compute squared_radius on a single point - alpha is 0.0
-            if (f_simplex_dim > 0) {
-              // squared_radius function initialization
-              Squared_Radius squared_radius = kernel_.compute_squared_radius_d_object();
-
-              CGAL::NT_converter<typename Geom_traits::FT, Filtration_value> cv;
-              auto sqrad = squared_radius(pointVector.begin(), pointVector.end());
-#if CGAL_VERSION_NR >= 1050000000
-              if(exact) CGAL::exact(sqrad);
-#endif
-              alpha_complex_filtration = cv(sqrad);
-            }
-            complex.assign_filtration(f_simplex, alpha_complex_filtration);
-#ifdef DEBUG_TRACES
-            std::clog << "filt(Sigma) is NaN : filt(Sigma) =" << complex.filtration(f_simplex) << std::endl;
-#endif  // DEBUG_TRACES
->>>>>>> 49f9e5cc
           }
         }
       }
