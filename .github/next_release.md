We are pleased to announce the release 3.X.X of the GUDHI library.

As a major new feature, the GUDHI library now offers ...

We are now using GitHub to develop the GUDHI library, do not hesitate to [fork the GUDHI project on GitHub](https://github.com/GUDHI/gudhi-devel). From a user point of view, we recommend to download GUDHI user version (gudhi.3.X.X.tar.gz).

Below is a list of changes made since GUDHI 3.5.0:

<<<<<<< HEAD
- [Alpha complex](https://gudhi.inria.fr/python/latest/alpha_complex_user.html)
     - the python weighted version for alpha complex is now available in any dimension D.
     - `alpha_complex = gudhi.AlphaComplex(off_file='/data/points/tore3D_300.off')` is deprecated, please use [read_points_from_off_file](https://gudhi.inria.fr/python/latest/point_cloud.html#gudhi.read_points_from_off_file) instead.
=======
- [Representations](https://gudhi.inria.fr/python/latest/representations.html#gudhi.representations.vector_methods.BettiCurve)
     - A more flexible Betti curve class capable of computing exact curves
>>>>>>> 4d27d023

- [Module](link)
     - ...

- Miscellaneous
     - The [list of bugs that were solved since GUDHI-3.5.0](https://github.com/GUDHI/gudhi-devel/issues?q=label%3A3.6.0+is%3Aclosed) is available on GitHub.

All modules are distributed under the terms of the MIT license.
However, there are still GPL dependencies for many modules. We invite you to check our [license dedicated web page](https://gudhi.inria.fr/licensing/) for further details.

We kindly ask users to cite the GUDHI library as appropriately as possible in their papers, and to mention the use of the GUDHI library on the web pages of their projects using GUDHI and provide us with links to these web pages.

We provide [bibtex entries](https://gudhi.inria.fr/doc/latest/_citation.html) for the modules of the User and Reference Manual, as well as for publications directly related to the GUDHI library. 

Feel free to [contact us](https://gudhi.inria.fr/contact/) in case you have any questions or remarks.

For further information about downloading and installing the library ([C++](https://gudhi.inria.fr/doc/latest/installation.html) or [Python](https://gudhi.inria.fr/python/latest/installation.html)), please visit the [GUDHI web site](https://gudhi.inria.fr/).
<|MERGE_RESOLUTION|>--- conflicted
+++ resolved
@@ -6,14 +6,12 @@
 
 Below is a list of changes made since GUDHI 3.5.0:
 
-<<<<<<< HEAD
 - [Alpha complex](https://gudhi.inria.fr/python/latest/alpha_complex_user.html)
      - the python weighted version for alpha complex is now available in any dimension D.
      - `alpha_complex = gudhi.AlphaComplex(off_file='/data/points/tore3D_300.off')` is deprecated, please use [read_points_from_off_file](https://gudhi.inria.fr/python/latest/point_cloud.html#gudhi.read_points_from_off_file) instead.
-=======
+
 - [Representations](https://gudhi.inria.fr/python/latest/representations.html#gudhi.representations.vector_methods.BettiCurve)
      - A more flexible Betti curve class capable of computing exact curves
->>>>>>> 4d27d023
 
 - [Module](link)
      - ...
